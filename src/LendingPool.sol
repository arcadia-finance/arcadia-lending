/**
 * Created by Arcadia Finance
 * https://www.arcadia.finance
 *
 * SPDX-License-Identifier: BUSL-1.1
 */
pragma solidity ^0.8.13;

import {SafeTransferLib} from "../lib/solmate/src/utils/SafeTransferLib.sol";
import {SafeCastLib} from "../lib/solmate/src/utils/SafeCastLib.sol";
import {FixedPointMathLib} from "../lib/solmate/src/utils/FixedPointMathLib.sol";
import {LogExpMath} from "./utils/LogExpMath.sol";
import {ITranche} from "./interfaces/ITranche.sol";
import {IFactory} from "./interfaces/IFactory.sol";
import {IVault} from "./interfaces/IVault.sol";
import {ILiquidator} from "./interfaces/ILiquidator.sol";
import {TrustedCreditor} from "./TrustedCreditor.sol";
import {ERC20, DebtToken} from "./DebtToken.sol";
import {InterestRateModule, DataTypes} from "./InterestRateModule.sol";
import {Guardian} from "./security/Guardian.sol";

/**
 * @title Lending Pool
 * @author Arcadia Finance
 * @notice The Lending pool contains the main logic to provide liquidity and take or repay loans for a certain asset
 * and does the accounting of the debtTokens (ERC4626).
 * @dev Implementation not vulnerable to ERC4626 inflation attacks,
 * since totalAssets() cannot be manipulated by first minter when total amount of shares are low.
 * For more information, see https://github.com/OpenZeppelin/openzeppelin-contracts/issues/3706
 */
contract LendingPool is Guardian, TrustedCreditor, DebtToken, InterestRateModule {
    using SafeTransferLib for ERC20;
    using FixedPointMathLib for uint256;

    // @dev based on 365 days * 24 hours * 60 minutes * 60 seconds, leap years ignored
    uint256 public constant YEARLY_SECONDS = 31_536_000;

    uint32 public lastSyncedTimestamp;
    uint8 public originationFee; //4 decimals precision (10 equals 0.001 or 0.1%), 255 = 2.55% max
    uint24 public totalInterestWeight;
    uint16 public interestWeightTreasury;
    uint24 public totalLiquidationWeight;
    uint16 public liquidationWeightTreasury;

    uint128 public totalRealisedLiquidity;
    uint256 public supplyCap;
    uint88 public maxInitiatorFee;
    uint96 public auctionsInProgress;

    address public liquidator;
    address public treasury;
    address public vaultFactory;

    uint16[] public interestWeightTranches;
    uint16[] public liquidationWeightTranches;
    address[] public tranches;

    mapping(address => bool) public isTranche;
    mapping(address => uint256) public interestWeight;
    mapping(address => uint256) public realisedLiquidityOf;
    mapping(address => address) public liquidationInitiator;
    mapping(address => mapping(address => uint256)) public creditAllowance;

    event CreditApproval(address indexed vault, address indexed beneficiary, uint256 amount);
    event Borrow(address indexed vault, bytes3 indexed referrer, uint256 amount);
    event TrancheAdded(address tranche, uint16 interestWeight_, uint16 liquidationWeight);
    event TrancheInterestWeightChanged(uint256 index, uint16 _weight);
    event TrancheLiquidationWeightChanged(uint256 index, uint16 _weight);
    event InterestWeightTreasuryChanged(uint16 interestWeightTreasury_);
    event LiquidationWeightTreasuryChanged(uint16 liquidationWeightTreasury_);
    event TreasuryChanged(address treasury_);
    event OriginationFeeChanged(uint8 originationFee_);
    event BorrowCapChanged(uint256 borrowCap_);
    event SupplyCapChanged(uint256 supplyCap_);
    event Deposit(address indexed from, uint256 assets);
    event Withdraw(address indexed receiver, uint256 assets);
    event Repay(address indexed from, uint256 amount, address indexed vault);
    event LeveragedAction(
        address indexed vault, address indexed actionHandler, uint256 amountBorrowed, bytes actionData
    );
    event LiquidationStarted(address vault);
    event LiquidationSettled(
        address vault,
        address originalOwner,
        uint256 badDebt,
        uint256 liquidationInitiatorReward,
        uint256 liquidationPenalty,
        uint256 remainder
    );
    event VaultVersionSet(uint256 vaultVersion, bool valid);
    event MarginAccountOpened(address indexed vault, address indexed owner);

    modifier onlyLiquidator() {
        require(liquidator == msg.sender, "UNAUTHORIZED");
        _;
    }

    modifier onlyTranche() {
        require(isTranche[msg.sender], "UNAUTHORIZED");
        _;
    }

    modifier processInterests() {
        _syncInterests();
        _;
        //_updateInterestRate() modifies the state (effect), but can safely be called after interactions
        //Cannot be exploited by re-entrancy attack
        _updateInterestRate(realisedDebt, totalRealisedLiquidity);
    }

    /**
     * @notice The constructor for a lending pool
     * @param asset_ The underlying ERC-20 token of the Lending Pool
     * @param treasury_ The address of the protocol treasury
     * @param vaultFactory_ The address of the vault factory
     * @dev The name and symbol of the pool are automatically generated, based on the name and symbol of the underlying token
     */
    constructor(ERC20 asset_, address treasury_, address vaultFactory_)
        Guardian()
        TrustedCreditor()
        DebtToken(asset_)
    {
        treasury = treasury_;
        vaultFactory = vaultFactory_;
    }

    /* //////////////////////////////////////////////////////////////
                            TRANCHES LOGIC
    ////////////////////////////////////////////////////////////// */

    /**
     * @notice Adds a tranche to the Lending Pool
     * @param tranche The address of the Tranche
     * @param interestWeight_ The interestWeight of the specific Tranche
     * @param liquidationWeight The liquidationWeight of the specific Tranche
     * @dev The order of the tranches is important, the most senior tranche is at index 0, the most junior at the last index.
     * @dev Each Tranche is an ERC-4626 contract
     * @dev The interestWeight of each Tranche determines the relative share yield (interest payments) that goes to its Liquidity providers
     */

    function addTranche(address tranche, uint16 interestWeight_, uint16 liquidationWeight) public onlyOwner {
        require(!isTranche[tranche], "TR_AD: Already exists");
        totalInterestWeight += interestWeight_;
        interestWeightTranches.push(interestWeight_);
        interestWeight[tranche] = interestWeight_;

        totalLiquidationWeight += liquidationWeight;
        liquidationWeightTranches.push(liquidationWeight);

        tranches.push(tranche);
        isTranche[tranche] = true;
        emit TrancheAdded(tranche, interestWeight_, liquidationWeight);
    }

    /**
     * @notice Changes the interestWeight of a specific tranche
     * @param index The index of the Tranche for which a new interestWeight is being set
     * @param _weight The new interestWeight of the Tranche at the index
     * @dev The interestWeight of each Tranche determines the relative share yield (interest payments) that goes to its Liquidity providers
     */

    function setInterestWeight(uint256 index, uint16 _weight) public onlyOwner {
        require(index < tranches.length, "TR_SIW: Inexisting Tranche");
        totalInterestWeight = totalInterestWeight - interestWeightTranches[index] + _weight;
        interestWeightTranches[index] = _weight;
        interestWeight[tranches[index]] = _weight;
        emit TrancheInterestWeightChanged(index, _weight);
    }

    /**
     * @notice Changes the liquidationWeight of a specific tranche
     * @param index The index of the Tranche for which a new liquidationWeight is being set
     * @param _weight The new liquidationWeight of the Tranche at the index
     * @dev The liquidationWeight fee determines the relative share of the liquidation penalty that goes to its Liquidity providers
     */

    function setLiquidationWeight(uint256 index, uint16 _weight) public onlyOwner {
        require(index < tranches.length, "TR_SLW: Inexisting Tranche");
        totalLiquidationWeight = totalLiquidationWeight - liquidationWeightTranches[index] + _weight;
        liquidationWeightTranches[index] = _weight;
        emit TrancheLiquidationWeightChanged(index, _weight);
    }

    /**
     * @notice Sets the maxInitiatorFee.
     * @param maxInitiatorFee_ The maximum fee that is paid to the initiator of a liquidation
     * @dev The liquidator sets the % of the debt that is paid to the initiator of a liquidation.
     * This fee is capped by the maxInitiatorFee.
     */
    function setMaxInitiatorFee(uint88 maxInitiatorFee_) public onlyOwner {
        maxInitiatorFee = maxInitiatorFee_;
    }

    /**
     * @notice Removes the tranche at the last index (most junior)
     * @param index The index of the last Tranche
     * @param tranche The address of the last Tranche
     * @dev This function is only be called by the function _processDefault(uint256 assets), when there is a default as big (or bigger)
     * as the complete principal of the most junior tranche
     * @dev Passing the input parameters to the function saves gas compared to reading the address and index of the last tranche from memory.
     * No need to be check if index and tranche are indeed of the last tranche since function is only called by _processDefault.
     */
    function _popTranche(uint256 index, address tranche) internal {
        totalInterestWeight -= interestWeightTranches[index];
        totalLiquidationWeight -= liquidationWeightTranches[index];
        isTranche[tranche] = false;
        interestWeightTranches.pop();
        liquidationWeightTranches.pop();
        tranches.pop();
    }

    /* ///////////////////////////////////////////////////////////////
                    PROTOCOL FEE CONFIGURATION
    ////////////////////////////////////////////////////////////// */

    /**
     * @notice Changes the interestWeight of the protocol fee
     * @param interestWeightTreasury_ The new interestWeight of the protocol fee
     * @dev The interestWeight fee determines the relative share of the yield (interest payments) that goes to the protocol treasury
     * @dev Setting interestWeightTreasury to a very high value will cause the protocol to collect all interest fees from that moment on.
     * Although this will affect the future profits of liquidity providers, no funds nor realized interest are at risk for LPs.
     */

    function setTreasuryInterestWeight(uint16 interestWeightTreasury_) external onlyOwner {
        totalInterestWeight = totalInterestWeight - interestWeightTreasury + interestWeightTreasury_;
        interestWeightTreasury = interestWeightTreasury_;
        emit InterestWeightTreasuryChanged(interestWeightTreasury_);
    }

    /**
     * @notice Changes the liquidationWeight of the liquidation penalty fee
     * @param liquidationWeightTreasury_ The new liquidationWeight of the liquidation penalty fee
     * @dev The liquidationWeight fee determines the relative share of the liquidation penalty that goes to the protocol treasury
     * @dev Setting liquidationWeightTreasury to a very high value will cause the protocol to collect all liquidation penalty fees from that moment on.
     * Although this will affect the future profits of liquidity providers in the Jr tranche, no funds nor realized interest are at risk for LPs.
     */

    function setTreasuryLiquidationWeight(uint16 liquidationWeightTreasury_) external onlyOwner {
        totalLiquidationWeight = totalLiquidationWeight - liquidationWeightTreasury + liquidationWeightTreasury_;
        liquidationWeightTreasury = liquidationWeightTreasury_;
        emit LiquidationWeightTreasuryChanged(liquidationWeightTreasury_);
    }

    /**
     * @notice Sets new treasury address
     * @param treasury_ The new address of the treasury
     */

    function setTreasury(address treasury_) external onlyOwner {
        treasury = treasury_;
        emit TreasuryChanged(treasury_);
    }

    /**
     * @notice Sets the new origination fee
     * @param originationFee_ The new origination fee
     * @dev originationFee is limited by being a uint8 -> max value is 2.55%
     * 4 decimal precision (10 = 0.1%)
     */

    function setOriginationFee(uint8 originationFee_) external onlyOwner {
        originationFee = originationFee_;
        emit OriginationFeeChanged(originationFee_);
    }

    /* //////////////////////////////////////////////////////////////
                         PROTOCOL CAP LOGIC
    ////////////////////////////////////////////////////////////// */
    /**
     * @notice Sets the maximum amount of borrows allowed
     * @param borrowCap_ The new maximum amount of borrows
     * @dev The borrowCap is the maximum amount of borrows that can be outstanding at any given time to individual borrowers.
     * @dev If it is set to 0, there is no borrow cap.
     */

    function setBorrowCap(uint256 borrowCap_) external onlyOwner {
        borrowCap = borrowCap_;
        emit BorrowCapChanged(borrowCap_);
    }
    /**
     * @notice Sets the maximum amount of supply allowed
     * @param supplyCap_ The new maximum amount of supply
     * @dev The supplyCap is the maximum amount of supply that can be outstanding at any given time pool wide.
     * @dev If it is set to 0, there is no supply cap.
     */

    function setSupplyCap(uint256 supplyCap_) external onlyOwner {
        supplyCap = supplyCap_;
        emit SupplyCapChanged(supplyCap_);
    }

    /* //////////////////////////////////////////////////////////////
                        DEPOSIT/WITHDRAWAL LOGIC
    ////////////////////////////////////////////////////////////// */

    /**
     * @notice Deposit assets in the Lending Pool.
     * @param assets The amount of assets of the underlying ERC-20 tokens being deposited.
     * @param from The address of the Liquidity Provider who deposits the underlying ERC-20 token via a Tranche.
     * @dev This function can only be called by Tranches.
     */

    function depositInLendingPool(uint256 assets, address from)
        public
        whenDepositNotPaused
        onlyTranche
        processInterests
    {
        if (supplyCap > 0) require(totalRealisedLiquidity + assets <= supplyCap, "LP_DFLP: Supply cap exceeded");
        // Need to transfer before minting or ERC777s could reenter.
        // Address(this) is trusted -> no risk on re-entrancy attack after transfer
        asset.transferFrom(from, address(this), assets);

        unchecked {
            realisedLiquidityOf[msg.sender] += assets;
            totalRealisedLiquidity += SafeCastLib.safeCastTo128(assets);
        }
        emit Deposit(from, assets);
    }

    /**
     * @notice Donate assets to the Lending Pool.
     * @param trancheIndex The index of the tranche to donate to.
     * @param assets The amount of assets of the underlying ERC-20 tokens being deposited.
     * @dev Can be used by anyone to donate assets to the Lending Pool.
     * It is supposed to serve as a way to compensate the jrTranche after an
     * auction that didn't get sold.
     * @dev First minter of a tranche could abuse this function by mining only 1 share,
     * frontrun next minter by calling this function and inflate the share price.
     * This is mitigated by checking that there are at least 10 ** decimals shares outstanding.
     */
    function donateToTranche(uint256 trancheIndex, uint256 assets) external whenDepositNotPaused processInterests {
        require(trancheIndex < tranches.length, "LP_DTT: Tranche index OOB");
        require(assets > 0, "LP_DTT: Amount is 0");

        if (supplyCap > 0) require(totalRealisedLiquidity + assets <= supplyCap, "LP_DTT: Supply cap exceeded");

        address tranche = tranches[trancheIndex];
        //Mitigate share manipulation, where first Liquidity Provider mints just 1 share
        //See https://github.com/OpenZeppelin/openzeppelin-contracts/issues/3706 for more information
        require(ERC20(tranche).totalSupply() >= 10 ** decimals, "LP_DTT: Insufficient shares");

        asset.transferFrom(msg.sender, address(this), assets);

        unchecked {
            realisedLiquidityOf[tranche] += assets; //[̲̅$̲̅(̲̅ ͡° ͜ʖ ͡°̲̅)̲̅$̲̅]
            totalRealisedLiquidity += SafeCastLib.safeCastTo128(assets);
        }
    }

    /**
     * @notice Withdraw assets from the Lending Pool.
     * @param assets The amount of assets of the underlying ERC-20 tokens being withdrawn.
     * @param receiver The address of the receiver of the underlying ERC-20 tokens.
     * @dev This function can be called by anyone with an open balance (realisedLiquidityOf[address] bigger than 0),
     * which can be both Tranches as other other address (treasury, Liquidation Initiators, Liquidated Vault Owner...).
     */

    function withdrawFromLendingPool(uint256 assets, address receiver) public whenWithdrawNotPaused processInterests {
        require(realisedLiquidityOf[msg.sender] >= assets, "LP_WFLP: Amount exceeds balance");

        realisedLiquidityOf[msg.sender] -= assets;
        totalRealisedLiquidity -= SafeCastLib.safeCastTo128(assets);

        asset.safeTransfer(receiver, assets);
        emit Withdraw(receiver, assets);
    }

    /* //////////////////////////////////////////////////////////////
                            LENDING LOGIC
    ////////////////////////////////////////////////////////////// */

    /**
     * @notice Approve a beneficiacy to take out a loan against an Arcadia Vault
     * @param beneficiary The address of beneficiacy who can take out loan backed by an Arcadia Vault
     * @param amount The amount of underlying ERC-20 tokens to be lent out
     * @param vault The address of the Arcadia Vault backing the loan
     * @dev todo also implement permit (EIP-2612)?
     */
    function approveBeneficiary(address beneficiary, uint256 amount, address vault) public returns (bool) {
        //If vault is not an actual address of a vault, ownerOfVault(address) will return the zero address
        require(IFactory(vaultFactory).ownerOfVault(vault) == msg.sender, "LP_AB: UNAUTHORIZED");

        creditAllowance[vault][beneficiary] = amount;

        emit CreditApproval(vault, beneficiary, amount);

        return true;
    }

    /**
     * @notice Takes out a loan backed by collateral in an Arcadia Vault
     * @param amount The amount of underlying ERC-20 tokens to be lent out
     * @param vault The address of the Arcadia Vault backing the loan
     * @param to The address who receives the lended out underlying tokens
     * @dev The sender might be different as the owner if they have the proper allowances
     */
    function borrow(uint256 amount, address vault, address to, bytes3 referrer)
        public
        whenBorrowNotPaused
        processInterests
    {
        //If vault is not an actual address of a vault, ownerOfVault(address) will return the zero address.
        address vaultOwner = IFactory(vaultFactory).ownerOfVault(vault);
        require(vaultOwner != address(0), "LP_B: Not a vault");

        uint256 amountWithFee = amount + (amount * originationFee) / 10_000;

        //Check allowances to take debt
        if (vaultOwner != msg.sender) {
            uint256 allowed = creditAllowance[vault][msg.sender];
            if (allowed != type(uint256).max) {
                creditAllowance[vault][msg.sender] = allowed - amountWithFee;
            }
        }

        //Call vault to check if there is sufficient free margin to increase debt with amountWithFee.
        require(IVault(vault).increaseMarginPosition(address(asset), amountWithFee), "LP_B: Reverted");

        //Mint debt tokens to the vault
        if (amountWithFee != 0) {
            _deposit(amountWithFee, vault);

            //Transfer fails if there is insufficient liquidity in the pool
            asset.safeTransfer(to, amount);

            realisedLiquidityOf[treasury] += amountWithFee - amount;

            emit Borrow(vault, referrer, amountWithFee);
        }
    }

    /**
     * @notice repays a loan
     * @param amount The amount of underlying ERC-20 tokens to be repaid
     * @param vault The address of the Arcadia Vault backing the loan
     * @dev if vault is not an actual address of a vault, maxWithdraw(vault) will always return 0.
     * Function will not revert, but transferAmount is always 0.
     */

    function repay(uint256 amount, address vault) public whenRepayNotPaused processInterests {
        uint256 vaultDebt = maxWithdraw(vault);
        uint256 transferAmount = vaultDebt > amount ? amount : vaultDebt;

        // Need to transfer before burning debt or ERC777s could reenter.
        // Address(this) is trusted -> no risk on re-entrancy attack after transfer
        asset.transferFrom(msg.sender, address(this), transferAmount);

        _withdraw(transferAmount, vault, vault);
        emit Repay(msg.sender, transferAmount, vault);
    }

    /* //////////////////////////////////////////////////////////////
                        LEVERAGED ACTIONS LOGIC
    ////////////////////////////////////////////////////////////// */

    /**
     * @notice Execute and interact with external logic on leverage.
     * @param amountBorrowed The amount of underlying ERC-20 tokens to be lent out
     * @param vault The address of the Arcadia Vault backing the loan
     * @param actionHandler the address of the action handler to call
     * @param actionData a bytes object containing two actionAssetData structs, an address array and a bytes array
     * @dev The sender might be different as the owner if they have the proper allowances.
     * @dev vaultManagementAction() works similar to flash loans, this function optimistically calls external logic and checks for the vault state at the very end.
     */
    function doActionWithLeverage(
        uint256 amountBorrowed,
        address vault,
        address actionHandler,
        bytes calldata actionData,
        bytes3 referrer
    ) public whenBorrowNotPaused processInterests {
        //If vault is not an actual address of a vault, ownerOfVault(address) will return the zero address
        address vaultOwner = IFactory(vaultFactory).ownerOfVault(vault);
        require(vaultOwner != address(0), "LP_DAWL: Not a vault");

        uint256 amountBorrowedWithFee = amountBorrowed + (amountBorrowed * originationFee) / 10_000;

        //Check allowances to take debt
        if (vaultOwner != msg.sender) {
            uint256 allowed = creditAllowance[vault][msg.sender];
            if (allowed != type(uint256).max) {
                creditAllowance[vault][msg.sender] = allowed - amountBorrowedWithFee;
            }
        }

        if (amountBorrowedWithFee != 0) {
            //Mint debt tokens to the vault, debt must be minted Before the actions in the vault are performed.
            _deposit(amountBorrowedWithFee, vault);

            //Send Borrowed funds to the actionHandler
            asset.safeTransfer(actionHandler, amountBorrowed);

            realisedLiquidityOf[treasury] += amountBorrowedWithFee - amountBorrowed;

            emit Borrow(vault, referrer, amountBorrowedWithFee);
        }

        //The actionhandler will use the borrowed funds (optionally with additional assets previously deposited in the Vault)
        //to excecute one or more actions (swap, deposit, mint...).
        //Next the actionhandler will deposit any of the remaining funds or any of the recipient token
        //resulting from the actions back into the vault.
        //As last step, after all assets are deposited back into the vault a final health check is done:
        //The Collateral Value of all assets in the vault is bigger than the total liabilities against the vault (including the margin taken during this function).
        IVault(vault).vaultManagementAction(actionHandler, actionData);
        emit LeveragedAction(vault, actionHandler, amountBorrowed, actionData);
    }

    /* //////////////////////////////////////////////////////////////
                            ACCOUNTING LOGIC
    ////////////////////////////////////////////////////////////// */

    /**
     * @notice Returns the total amount of outstanding debt in the underlying asset
     * @return totalDebt The total debt in underlying assets
     */
    function totalAssets() public view override returns (uint256 totalDebt) {
        // Avoid a second calculation of unrealised debt (expensive)
        // if interersts are already synced this block.
        if (lastSyncedTimestamp != uint32(block.timestamp)) {
            totalDebt = realisedDebt + calcUnrealisedDebt();
        } else {
            totalDebt = realisedDebt;
        }
    }

    /**
     * @notice Returns the redeemable amount of liquidity in the underlying asset of an address
     * @param owner_ The address of the liquidity provider
     * @return assets The redeemable amount of liquidity in the underlying asset
     */
    function liquidityOf(address owner_) public view returns (uint256 assets) {
        // Avoid a second calculation of unrealised debt (expensive)
        // if interersts are already synced this block.
        if (lastSyncedTimestamp != uint32(block.timestamp)) {
            // The total liquidity of a tranche equals the sum of the realised liquidity
            // of the tranche, and its pending interests
            uint256 interest = calcUnrealisedDebt().mulDivUp(interestWeight[owner_], totalInterestWeight);
            assets = realisedLiquidityOf[owner_] + interest;
        } else {
            assets = realisedLiquidityOf[owner_];
        }
    }

    /* //////////////////////////////////////////////////////////////
                            INTERESTS LOGIC
    ////////////////////////////////////////////////////////////// */

    /**
     * @notice Syncs all unrealised debt (= interest for LP and treasury).
     * @dev Calculates the unrealised debt since last sync, and realises it by minting an aqual amount of
     * debt tokens to all debt holders and interests to LPs and the treasury
     */
    function _syncInterests() internal {
        // Only Sync interests once per block
        if (lastSyncedTimestamp != uint32(block.timestamp)) {
            uint256 unrealisedDebt = calcUnrealisedDebt();
            lastSyncedTimestamp = uint32(block.timestamp);

            //Sync interests for borrowers
            unchecked {
                realisedDebt += unrealisedDebt;
            }

            //Sync interests for LPs and Protocol Treasury
            _syncInterestsToLiquidityProviders(unrealisedDebt);
        }
    }

    /**
     * @notice Calculates the unrealised debt.
     * @dev To Find the unrealised debt over an amount of time, you need to calculate D[(1+r)^x-1].
     * The base of the exponential: 1 + r, is a 18 decimals fixed point number
     * with r the yearly interest rate.
     * The exponent of the exponential: x, is a 18 decimals fixed point number.
     * The exponent x is calculated as: the amount of seconds passed since last sync timestamp divided by the average of
     * seconds per year. _yearlyInterestRate = 1 + r expressed as 18 decimals fixed point number
     */
    function calcUnrealisedDebt() public view returns (uint256 unrealisedDebt) {
        uint256 base;
        uint256 exponent;
        uint256 unrealisedDebt256;

        unchecked {
            //gas: can't overflow for reasonable interest rates
            base = 1e18 + interestRate;

            //gas: only overflows when (block.timestamp - lastSyncedBlockTimestamp) > 1e59
            //in practice: exponent in LogExpMath lib is limited to 130e18,
            //Corresponding to a delta of timestamps of 4099680000 (or 130 years),
            //much bigger than any realistic time difference between two syncs.
            exponent = ((block.timestamp - lastSyncedTimestamp) * 1e18) / YEARLY_SECONDS;

            //gas: taking an imaginary worst-case scenario with max interest of 1000%
            //over a period of 5 years
            //this won't overflow as long as opendebt < 3402823669209384912995114146594816
            //which is 3.4 million billion *10**18 decimals
            unrealisedDebt256 = (realisedDebt * (LogExpMath.pow(base, exponent) - 1e18)) / 1e18;
        }

        return SafeCastLib.safeCastTo128(unrealisedDebt256);
    }

    /**
     * @notice Syncs interest payments to the Lending providers and the treasury.
     * @param assets The total amount of underlying assets to be paid out as interests.
     * @dev The interestWeight of each Tranche determines the relative share yield (interest payments) that goes to its Liquidity providers
     */
    function _syncInterestsToLiquidityProviders(uint256 assets) internal {
        uint256 remainingAssets = assets;

        uint256 trancheShare;
        for (uint256 i; i < tranches.length;) {
            trancheShare = assets.mulDivDown(interestWeightTranches[i], totalInterestWeight);
            unchecked {
                realisedLiquidityOf[tranches[i]] += trancheShare;
                remainingAssets -= trancheShare;
                ++i;
            }
        }
        unchecked {
            totalRealisedLiquidity += SafeCastLib.safeCastTo128(assets);

            // Add the remainingAssets to the treasury balance
            realisedLiquidityOf[treasury] += remainingAssets;
        }
    }

    /* //////////////////////////////////////////////////////////////
                        INTEREST RATE LOGIC
    ////////////////////////////////////////////////////////////// */

    /**
     * @notice Set's the configration parameters of InterestRateConfiguration struct
     * @param newConfig New set of configration parameters
     */
    function setInterestConfig(DataTypes.InterestRateConfiguration calldata newConfig) external onlyOwner {
        _setInterestConfig(newConfig);
    }

    /**
     * @notice Updates the interest rate
     */
    function updateInterestRate() external processInterests {}

    /* //////////////////////////////////////////////////////////////
                        LIQUIDATION LOGIC
    ////////////////////////////////////////////////////////////// */

    /**
     * @notice Set's the contract address of the liquidator.
     * @param liquidator_ The contract address of the liquidator
     * @dev Can only be set once. LPs thus know how the debt is being liquidated.
     */
    event LiquidatorSet(address liquidator_);

    function setLiquidator(address liquidator_) public onlyOwner {
        require(liquidator == address(0), "LP_SL: Already set");
        liquidator = liquidator_;
        emit LiquidatorSet(liquidator_);
    }

    /**
     * @notice Starts liquidation of a Vault.
     * @param vault The vault address.
     * @dev At the start of the liquidation the debt tokens are burned,
     * as such interests are not accrued during the liquidation.
     */

    function liquidateVault(address vault) external whenLiquidationNotPaused processInterests {
        //Only Vaults can have debt, and debtTokens are non-transferrable.
        //Hence by checking that the balance of the address passed as vault is not 0, we know the address
        //passed as vault is indeed a vault and has debt.
        uint256 openDebt = balanceOf[vault];
        require(openDebt != 0, "LP_LV: Not a Vault with debt");

        //Store liquidation initiator to pay out initiator reward when auction is finished.
        liquidationInitiator[vault] = msg.sender;

        //Start the auction of the collateralised assets to repay debt
        ILiquidator(liquidator).startAuction(vault, openDebt, maxInitiatorFee);

        //Hook to the most junior Tranche, to inform that auctions are ongoing,
        //already done if there were are other auctions in progress (auctionsInProgress > O).
        if (auctionsInProgress == 0) {
            ITranche(tranches[tranches.length - 1]).setAuctionInProgress(true);
        }
        unchecked {
            auctionsInProgress++;
        }

        //Remove debt from Vault (burn DebtTokens)
        _withdraw(openDebt, vault, vault);
        emit LiquidationStarted(vault);
    }

    /**
     * @notice Settles the liquidation after the auction is finished with the Creditor, Original owner and Service providers.
     * @param vault The contract address of the vault.
     * @param originalOwner The original owner of the vault before the auction.
     * @param badDebt The amount of liabilities that was not recouped by the auction.
     * @param liquidationInitiatorReward The Reward for the Liquidation Initiator.
     * @param liquidationPenalty The additional penalty the `originalOwner` has to pay to the protocol.
     * @param remainder Any funds remaining after the auction are returned back to the `originalOwner`.
     * @dev This function is called by the Liquidator after a liquidation is finished.
     * @dev The liquidator will transfer the auction proceeds (the underlying asset)
     * back to the liquidity pool after liquidation, before calling this function.
     */

    function settleLiquidation(
        address vault,
        address originalOwner,
        uint256 badDebt,
        uint256 liquidationInitiatorReward,
        uint256 liquidationPenalty,
        uint256 remainder
    ) external onlyLiquidator processInterests {
        //Make Initiator rewards claimable for liquidationInitiator[vault]
        realisedLiquidityOf[liquidationInitiator[vault]] += liquidationInitiatorReward;

        if (badDebt != 0) {
            //Collateral was auctioned for less than the liabilities (openDebt + Liquidation Initiator Reward)
            //-> Default event, deduct badDebt from LPs, starting with most Junior Tranche.
            _processDefault(badDebt);
            totalRealisedLiquidity =
                SafeCastLib.safeCastTo128(uint256(totalRealisedLiquidity) + liquidationInitiatorReward - badDebt);
        } else {
            //Collateral was auctioned for more than the liabilities
            //-> Pay out the Liquidation Penalty to treasury and Tranches
            _syncLiquidationPenaltyToLiquidityProviders(liquidationPenalty);
            totalRealisedLiquidity = SafeCastLib.safeCastTo128(
                uint256(totalRealisedLiquidity) + liquidationInitiatorReward + liquidationPenalty + remainder
            );

            //Any remaining assets after paying off liabilities and the penalty go back to the original Vault Owner.
            if (remainder != 0) {
                //Make remainder claimable by originalOwner
                realisedLiquidityOf[originalOwner] += remainder;
            }
        }
<<<<<<< HEAD
        emit LiquidationSettled(
            vault, originalOwner, badDebt, liquidationInitiatorReward, liquidationPenalty, remainder
            );
=======

        unchecked {
            auctionsInProgress--;
        }
        //Hook to the most junior Tranche to inform that there are no ongoing auctions.
        if (auctionsInProgress == 0 && tranches.length > 0) {
            ITranche(tranches[tranches.length - 1]).setAuctionInProgress(false);
        }
>>>>>>> dc1bab22
    }

    /**
     * @notice Handles the bookkeeping in case of bad debt (Vault became undercollateralised).
     * @param badDebt The total amount of underlying assets that need to be written off as bad debt.
     * @dev The order of the tranches is important, the most senior tranche is at index 0, the most junior at the last index.
     * @dev The most junior tranche will lose its underlying assets first. If all liquidity of a certain Tranche is written off,
     * the complete tranche is locked and removed. If there is still remaining bad debt, the next Tranche starts losing capital.
     */
    function _processDefault(uint256 badDebt) internal {
        address tranche;
        uint256 maxBurnable;
        for (uint256 i = tranches.length; i > 0;) {
            unchecked {
                --i;
            }
            tranche = tranches[i];
            maxBurnable = realisedLiquidityOf[tranche];
            if (badDebt < maxBurnable) {
                //Deduct badDebt from the balance of the most junior tranche
                unchecked {
                    realisedLiquidityOf[tranche] -= badDebt;
                }
                break;
            } else {
                //Unhappy flow, should never occor in practice!
                //badDebt is bigger than balance most junior tranche -> tranche is completely wiped out
                //and temporaly locked (no new deposits or withdraws possible).
                //DAO or insurance might refund (Part of) the losses, and add Tranche back.
                ITranche(tranche).lock();
                realisedLiquidityOf[tranche] = 0;
                _popTranche(i, tranche);
                unchecked {
                    badDebt -= maxBurnable;
                }
                //Hook to the new most junior Tranche to inform that auctions are ongoing.
                if (i != 0) ITranche(tranches[i - 1]).setAuctionInProgress(true);
            }
        }
    }

    /**
     * @notice Syncs liquidation penalties to the Lending providers and the treasury.
     * @param assets The total amount of underlying assets to be paid out as liquidation penalty.
     * @dev The liquidationWeight of each Tranche determines the relative share yield (interest payments) that goes to its Liquidity providers.
     */
    function _syncLiquidationPenaltyToLiquidityProviders(uint256 assets) internal {
        uint256 remainingAssets = assets;

        uint256 trancheShare;
        uint256 weightOfTranche;
        for (uint256 i; i < tranches.length;) {
            weightOfTranche = liquidationWeightTranches[i];

            if (weightOfTranche != 0) {
                //skip if weight is zero, which is the case for Sr tranche
                trancheShare = assets.mulDivDown(weightOfTranche, totalLiquidationWeight);
                unchecked {
                    realisedLiquidityOf[tranches[i]] += trancheShare;
                    remainingAssets -= trancheShare;
                }
            }

            unchecked {
                ++i;
            }
        }

        unchecked {
            // Add the remainingAssets to the treasury balance
            realisedLiquidityOf[treasury] += remainingAssets;
        }
    }

    /* //////////////////////////////////////////////////////////////
                            VAULT LOGIC
    ////////////////////////////////////////////////////////////// */

    /**
     * @notice Sets the validity of vault version to valid
     * @param vaultVersion The version current version of the vault
     * @param valid The validity of the respective vaultVersion
     */
    function setVaultVersion(uint256 vaultVersion, bool valid) external onlyOwner {
        _setVaultVersion(vaultVersion, valid);
        emit VaultVersionSet(vaultVersion, valid);
    }

    /**
     * @inheritdoc TrustedCreditor
     */
    function openMarginAccount(uint256 vaultVersion)
        external
        view
        override
        returns (bool success, address baseCurrency, address liquidator_)
    {
        if (isValidVersion[vaultVersion]) {
            success = true;
            baseCurrency = address(asset);
            liquidator_ = liquidator;
        }
    }

    /**
     * @inheritdoc TrustedCreditor
     */
    function getOpenPosition(address vault) external view override returns (uint256 openPosition) {
        openPosition = maxWithdraw(vault);
    }
}<|MERGE_RESOLUTION|>--- conflicted
+++ resolved
@@ -738,20 +738,17 @@
                 realisedLiquidityOf[originalOwner] += remainder;
             }
         }
-<<<<<<< HEAD
+
+        unchecked {
+            auctionsInProgress--;
+        }
+        //Hook to the most junior Tranche to inform that there are no ongoing auctions.
+        if (auctionsInProgress == 0 && tranches.length > 0) {
+            ITranche(tranches[tranches.length - 1]).setAuctionInProgress(false);
+        }
         emit LiquidationSettled(
             vault, originalOwner, badDebt, liquidationInitiatorReward, liquidationPenalty, remainder
             );
-=======
-
-        unchecked {
-            auctionsInProgress--;
-        }
-        //Hook to the most junior Tranche to inform that there are no ongoing auctions.
-        if (auctionsInProgress == 0 && tranches.length > 0) {
-            ITranche(tranches[tranches.length - 1]).setAuctionInProgress(false);
-        }
->>>>>>> dc1bab22
     }
 
     /**
