/**
 * Created by Arcadia Finance
 * https://www.arcadia.finance
 *
 * SPDX-License-Identifier: BUSL-1.1
 */
pragma solidity ^0.8.13;

import {SafeTransferLib} from "../lib/solmate/src/utils/SafeTransferLib.sol";
import {SafeCastLib} from "../lib/solmate/src/utils/SafeCastLib.sol";
import {FixedPointMathLib} from "../lib/solmate/src/utils/FixedPointMathLib.sol";
import {LogExpMath} from "./utils/LogExpMath.sol";
import {ITranche} from "./interfaces/ITranche.sol";
import {IFactory} from "./interfaces/IFactory.sol";
import {IVault} from "./interfaces/IVault.sol";
import {ILiquidator} from "./interfaces/ILiquidator.sol";
import {TrustedCreditor} from "./TrustedCreditor.sol";
import {ERC20, DebtToken} from "./DebtToken.sol";
import {InterestRateModule, DataTypes} from "./InterestRateModule.sol";
import {Guardian} from "./security/Guardian.sol";

/**
 * @title Lending Pool
 * @author Arcadia Finance
 * @notice The Lending pool contains the main logic to provide liquidity and take or repay loans for a certain asset
 */
contract LendingPool is Guardian, TrustedCreditor, DebtToken, InterestRateModule {
    using SafeTransferLib for ERC20;
    using FixedPointMathLib for uint256;

    // @dev based on 365 days * 24 hours * 60 minutes * 60 seconds, leap years ignored
    uint256 public constant YEARLY_SECONDS = 31_536_000;

    uint32 public lastSyncedTimestamp;
    uint8 public originationFee; //4 decimals precision (10 equals 0.001 or 0.1%), 255 = 2.55% max
    uint24 public totalInterestWeight;
    uint16 public interestWeightTreasury;
    uint24 public totalLiquidationWeight;
    uint16 public liquidationWeightTreasury;

    uint128 public totalRealisedLiquidity;
    uint256 public supplyCap;
<<<<<<< HEAD
    uint88 public maxInitiatorFee;
=======
    uint96 public auctionsInProgress;
>>>>>>> 609c0d9c

    address public liquidator;
    address public treasury;
    address public vaultFactory;

    uint16[] public interestWeightTranches;
    uint16[] public liquidationWeightTranches;
    address[] public tranches;

    mapping(address => bool) public isTranche;
    mapping(address => uint256) public interestWeight;
    mapping(address => uint256) public realisedLiquidityOf;
    mapping(address => address) public liquidationInitiator;
    mapping(address => mapping(address => uint256)) public creditAllowance;

    event CreditApproval(address indexed vault, address indexed beneficiary, uint256 amount);
    event Borrow(address indexed vault, bytes3 indexed referrer, uint256 amount);

    modifier onlyLiquidator() {
        require(liquidator == msg.sender, "UNAUTHORIZED");
        _;
    }

    modifier onlyTranche() {
        require(isTranche[msg.sender], "UNAUTHORIZED");
        _;
    }

    modifier processInterests() {
        _syncInterests();
        _;
        //_updateInterestRate() modifies the state (effect), but can safely be called after interactions
        //Cannot be exploited by re-entrancy attack
        _updateInterestRate(realisedDebt, totalRealisedLiquidity);
    }

    /**
     * @notice The constructor for a lending pool
     * @param asset_ The underlying ERC-20 token of the Lending Pool
     * @param treasury_ The address of the protocol treasury
     * @param vaultFactory_ The address of the vault factory
     * @dev The name and symbol of the pool are automatically generated, based on the name and symbol of the underlying token
     */
    constructor(ERC20 asset_, address treasury_, address vaultFactory_)
        Guardian()
        TrustedCreditor()
        DebtToken(asset_)
    {
        treasury = treasury_;
        vaultFactory = vaultFactory_;
    }

    /* //////////////////////////////////////////////////////////////
                            TRANCHES LOGIC
    ////////////////////////////////////////////////////////////// */

    /**
     * @notice Adds a tranche to the Lending Pool
     * @param tranche The address of the Tranche
     * @param interestWeight_ The interestWeight of the specific Tranche
     * @param liquidationWeight The liquidationWeight of the specific Tranche
     * @dev The order of the tranches is important, the most senior tranche is at index 0, the most junior at the last index.
     * @dev Each Tranche is an ERC-4626 contract
     * @dev The interestWeight of each Tranche determines the relative share yield (interest payments) that goes to its Liquidity providers
     */
    function addTranche(address tranche, uint16 interestWeight_, uint16 liquidationWeight) public onlyOwner {
        require(!isTranche[tranche], "TR_AD: Already exists");
        totalInterestWeight += interestWeight_;
        interestWeightTranches.push(interestWeight_);
        interestWeight[tranche] = interestWeight_;

        totalLiquidationWeight += liquidationWeight;
        liquidationWeightTranches.push(liquidationWeight);

        tranches.push(tranche);
        isTranche[tranche] = true;
    }

    /**
     * @notice Changes the interestWeight of a specific tranche
     * @param index The index of the Tranche for which a new interestWeight is being set
     * @param _weight The new interestWeight of the Tranche at the index
     * @dev The interestWeight of each Tranche determines the relative share yield (interest payments) that goes to its Liquidity providers
     */
    function setInterestWeight(uint256 index, uint16 _weight) public onlyOwner {
        require(index < tranches.length, "TR_SIW: Inexisting Tranche");
        totalInterestWeight = totalInterestWeight - interestWeightTranches[index] + _weight;
        interestWeightTranches[index] = _weight;
        interestWeight[tranches[index]] = _weight;
    }

    /**
     * @notice Changes the liquidationWeight of a specific tranche
     * @param index The index of the Tranche for which a new liquidationWeight is being set
     * @param _weight The new liquidationWeight of the Tranche at the index
     * @dev The liquidationWeight fee determines the relative share of the liquidation penalty that goes to its Liquidity providers
     */
    function setLiquidationWeight(uint256 index, uint16 _weight) public onlyOwner {
        require(index < tranches.length, "TR_SLW: Inexisting Tranche");
        totalLiquidationWeight = totalLiquidationWeight - liquidationWeightTranches[index] + _weight;
        liquidationWeightTranches[index] = _weight;
    }

    /**
     * @notice Sets the maxInitiatorFee.
     * @param maxInitiatorFee_ The maximum fee that is paid to the initiator of a liquidation
     * @dev The liquidator sets the % of the debt that is paid to the initiator of a liquidation.
     * This fee is capped by the maxInitiatorFee.
     */
    function setMaxInitiatorFee(uint88 maxInitiatorFee_) public onlyOwner {
        maxInitiatorFee = maxInitiatorFee_;
    }

    /**
     * @notice Removes the tranche at the last index (most junior)
     * @param index The index of the last Tranche
     * @param tranche The address of the last Tranche
     * @dev This function is only be called by the function _processDefault(uint256 assets), when there is a default as big (or bigger)
     * as the complete principal of the most junior tranche
     * @dev Passing the input parameters to the function saves gas compared to reading the address and index of the last tranche from memory.
     * No need to be check if index and tranche are indeed of the last tranche since function is only called by _processDefault.
     */
    function _popTranche(uint256 index, address tranche) internal {
        totalInterestWeight -= interestWeightTranches[index];
        totalLiquidationWeight -= liquidationWeightTranches[index];
        isTranche[tranche] = false;
        interestWeightTranches.pop();
        liquidationWeightTranches.pop();
        tranches.pop();
    }

    /* ///////////////////////////////////////////////////////////////
                    PROTOCOL FEE CONFIGURATION
    ////////////////////////////////////////////////////////////// */

    /**
     * @notice Changes the interestWeight of the protocol fee
     * @param interestWeightTreasury_ The new interestWeight of the protocol fee
     * @dev The interestWeight fee determines the relative share of the yield (interest payments) that goes to the protocol treasury
     * @dev Setting interestWeightTreasury to a very high value will cause the protocol to collect all interest fees from that moment on.
     * Although this will affect the future profits of liquidity providers, no funds nor realized interest are at risk for LPs.
     */
    function setTreasuryInterestWeight(uint16 interestWeightTreasury_) external onlyOwner {
        totalInterestWeight = totalInterestWeight - interestWeightTreasury + interestWeightTreasury_;
        interestWeightTreasury = interestWeightTreasury_;
    }

    /**
     * @notice Changes the liquidationWeight of the liquidation penalty fee
     * @param liquidationWeightTreasury_ The new liquidationWeight of the liquidation penalty fee
     * @dev The liquidationWeight fee determines the relative share of the liquidation penalty that goes to the protocol treasury
     * @dev Setting liquidationWeightTreasury to a very high value will cause the protocol to collect all liquidation penalty fees from that moment on.
     * Although this will affect the future profits of liquidity providers in the Jr tranche, no funds nor realized interest are at risk for LPs.
     */
    function setTreasuryLiquidationWeight(uint16 liquidationWeightTreasury_) external onlyOwner {
        totalLiquidationWeight = totalLiquidationWeight - liquidationWeightTreasury + liquidationWeightTreasury_;
        liquidationWeightTreasury = liquidationWeightTreasury_;
    }

    /**
     * @notice Sets new treasury address
     * @param treasury_ The new address of the treasury
     */
    function setTreasury(address treasury_) external onlyOwner {
        treasury = treasury_;
    }

    /**
     * @notice Sets the new origination fee
     * @param originationFee_ The new origination fee
     * @dev originationFee is limited by being a uint8 -> max value is 2.55%
     * 4 decimal precision (10 = 0.1%)
     */
    function setOriginationFee(uint8 originationFee_) external onlyOwner {
        originationFee = originationFee_;
    }

    /* //////////////////////////////////////////////////////////////
                         PROTOCOL CAP LOGIC
    ////////////////////////////////////////////////////////////// */
    /**
     * @notice Sets the maximum amount of borrows allowed
     * @param borrowCap_ The new maximum amount of borrows
     * @dev The borrowCap is the maximum amount of borrows that can be outstanding at any given time to individual borrowers.
     * @dev If it is set to 0, there is no borrow cap.
     */
    function setBorrowCap(uint256 borrowCap_) external onlyOwner {
        borrowCap = borrowCap_;
    }
    /**
     * @notice Sets the maximum amount of supply allowed
     * @param supplyCap_ The new maximum amount of supply
     * @dev The supplyCap is the maximum amount of supply that can be outstanding at any given time pool wide.
     * @dev If it is set to 0, there is no supply cap.
     */

    function setSupplyCap(uint256 supplyCap_) external onlyOwner {
        supplyCap = supplyCap_;
    }

    /* //////////////////////////////////////////////////////////////
                        DEPOSIT/WITHDRAWAL LOGIC
    ////////////////////////////////////////////////////////////// */

    /**
     * @notice Deposit assets in the Lending Pool.
     * @param assets The amount of assets of the underlying ERC-20 tokens being deposited.
     * @param from The address of the Liquidity Provider who deposits the underlying ERC-20 token via a Tranche.
     * @dev This function can only be called by Tranches.
     */
    function depositInLendingPool(uint256 assets, address from)
        public
        whenDepositNotPaused
        onlyTranche
        processInterests
    {
        if (supplyCap > 0) require(totalRealisedLiquidity + assets <= supplyCap, "LP_DFLP: Supply cap exceeded");
        // Need to transfer before minting or ERC777s could reenter.
        // Address(this) is trusted -> no risk on re-entrancy attack after transfer
        asset.transferFrom(from, address(this), assets);

        unchecked {
            realisedLiquidityOf[msg.sender] += assets;
            totalRealisedLiquidity += SafeCastLib.safeCastTo128(assets);
        }
    }

    /**
     * @notice Donate assets to the Lending Pool.
     * @param trancheIndex The index of the tranche to donate to.
     * @param assets The amount of assets of the underlying ERC-20 tokens being deposited.
     * @dev Can be used by anyone to donate assets to the Lending Pool.
     * It is supposed to serve as a way to compensate the jrTranche after an
     * auction that didn't get sold.
     */
    function donateToTranche(uint256 trancheIndex, uint256 assets) external whenDepositNotPaused processInterests {
        require(trancheIndex < tranches.length, "LP_DTP: Tranche index OOB");
        require(assets > 0, "LP_DTP: Amount is 0");

        if (supplyCap > 0) require(totalRealisedLiquidity + assets <= supplyCap, "LP_DTP: Supply cap exceeded");

        asset.transferFrom(msg.sender, address(this), assets);

        unchecked {
            realisedLiquidityOf[tranches[trancheIndex]] += assets; //[̲̅$̲̅(̲̅ ͡° ͜ʖ ͡°̲̅)̲̅$̲̅]
            totalRealisedLiquidity += SafeCastLib.safeCastTo128(assets);
        }
    }

    /**
     * @notice Withdraw assets from the Lending Pool.
     * @param assets The amount of assets of the underlying ERC-20 tokens being withdrawn.
     * @param receiver The address of the receiver of the underlying ERC-20 tokens.
     * @dev This function can be called by anyone with an open balance (realisedLiquidityOf[address] bigger than 0),
     * which can be both Tranches as other other address (treasury, Liquidation Initiators, Liquidated Vault Owner...).
     */
    function withdrawFromLendingPool(uint256 assets, address receiver) public whenWithdrawNotPaused processInterests {
        require(realisedLiquidityOf[msg.sender] >= assets, "LP_WFLP: Amount exceeds balance");

        realisedLiquidityOf[msg.sender] -= assets;
        totalRealisedLiquidity -= SafeCastLib.safeCastTo128(assets);

        asset.safeTransfer(receiver, assets);
    }

    /* //////////////////////////////////////////////////////////////
                            LENDING LOGIC
    ////////////////////////////////////////////////////////////// */

    /**
     * @notice Approve a beneficiacy to take out a loan against an Arcadia Vault
     * @param beneficiary The address of beneficiacy who can take out loan backed by an Arcadia Vault
     * @param amount The amount of underlying ERC-20 tokens to be lent out
     * @param vault The address of the Arcadia Vault backing the loan
     * @dev todo also implement permit (EIP-2612)?
     */
    function approveBeneficiary(address beneficiary, uint256 amount, address vault) public returns (bool) {
        //If vault is not an actual address of a vault, ownerOfVault(address) will return the zero address
        require(IFactory(vaultFactory).ownerOfVault(vault) == msg.sender, "LP_AB: UNAUTHORIZED");

        creditAllowance[vault][beneficiary] = amount;

        emit CreditApproval(vault, beneficiary, amount);

        return true;
    }

    /**
     * @notice Takes out a loan backed by collateral in an Arcadia Vault
     * @param amount The amount of underlying ERC-20 tokens to be lent out
     * @param vault The address of the Arcadia Vault backing the loan
     * @param to The address who receives the lended out underlying tokens
     * @dev The sender might be different as the owner if they have the proper allowances
     */
    function borrow(uint256 amount, address vault, address to, bytes3 referrer)
        public
        whenBorrowNotPaused
        processInterests
    {
        //If vault is not an actual address of a vault, ownerOfVault(address) will return the zero address.
        address vaultOwner = IFactory(vaultFactory).ownerOfVault(vault);
        require(vaultOwner != address(0), "LP_B: Not a vault");

        uint256 amountWithFee = amount + (amount * originationFee) / 10_000;

        //Check allowances to take debt
        if (vaultOwner != msg.sender) {
            uint256 allowed = creditAllowance[vault][msg.sender];
            if (allowed != type(uint256).max) {
                creditAllowance[vault][msg.sender] = allowed - amountWithFee;
            }
        }

        //Call vault to check if there is sufficient free margin to increase debt with amountWithFee.
        require(IVault(vault).increaseMarginPosition(address(asset), amountWithFee), "LP_B: Reverted");

        //Mint debt tokens to the vault
        if (amountWithFee != 0) {
            _deposit(amountWithFee, vault);

            //Transfer fails if there is insufficient liquidity in the pool
            asset.safeTransfer(to, amount);

            realisedLiquidityOf[treasury] += amountWithFee - amount;

            emit Borrow(vault, referrer, amountWithFee);
        }
    }

    /**
     * @notice repays a loan
     * @param amount The amount of underlying ERC-20 tokens to be repaid
     * @param vault The address of the Arcadia Vault backing the loan
     * @dev if vault is not an actual address of a vault, maxWithdraw(vault) will always return 0.
     * Function will not revert, but transferAmount is always 0.
     */
    function repay(uint256 amount, address vault) public whenRepayNotPaused processInterests {
        uint256 vaultDebt = maxWithdraw(vault);
        uint256 transferAmount = vaultDebt > amount ? amount : vaultDebt;

        // Need to transfer before burning debt or ERC777s could reenter.
        // Address(this) is trusted -> no risk on re-entrancy attack after transfer
        asset.transferFrom(msg.sender, address(this), transferAmount);

        _withdraw(transferAmount, vault, vault);
    }

    /* //////////////////////////////////////////////////////////////
                        LEVERAGED ACTIONS LOGIC
    ////////////////////////////////////////////////////////////// */

    /**
     * @notice Execute and interact with external logic on leverage.
     * @param amountBorrowed The amount of underlying ERC-20 tokens to be lent out
     * @param vault The address of the Arcadia Vault backing the loan
     * @param actionHandler the address of the action handler to call
     * @param actionData a bytes object containing two actionAssetData structs, an address array and a bytes array
     * @dev The sender might be different as the owner if they have the proper allowances.
     * @dev vaultManagementAction() works similar to flash loans, this function optimistically calls external logic and checks for the vault state at the very end.
     */
    function doActionWithLeverage(
        uint256 amountBorrowed,
        address vault,
        address actionHandler,
        bytes calldata actionData,
        bytes3 referrer
    ) public whenBorrowNotPaused processInterests {
        //If vault is not an actual address of a vault, ownerOfVault(address) will return the zero address
        address vaultOwner = IFactory(vaultFactory).ownerOfVault(vault);
        require(vaultOwner != address(0), "LP_DAWL: Not a vault");

        uint256 amountBorrowedWithFee = amountBorrowed + (amountBorrowed * originationFee) / 10_000;

        //Check allowances to take debt
        if (vaultOwner != msg.sender) {
            uint256 allowed = creditAllowance[vault][msg.sender];
            if (allowed != type(uint256).max) {
                creditAllowance[vault][msg.sender] = allowed - amountBorrowedWithFee;
            }
        }

        if (amountBorrowedWithFee != 0) {
            //Mint debt tokens to the vault, debt must be minted Before the actions in the vault are performed.
            _deposit(amountBorrowedWithFee, vault);

            //Send Borrowed funds to the actionHandler
            asset.safeTransfer(actionHandler, amountBorrowed);

            realisedLiquidityOf[treasury] += amountBorrowedWithFee - amountBorrowed;

            emit Borrow(vault, referrer, amountBorrowedWithFee);
        }

        //The actionhandler will use the borrowed funds (optionally with additional assets previously deposited in the Vault)
        //to excecute one or more actions (swap, deposit, mint...).
        //Next the actionhandler will deposit any of the remaining funds or any of the recipient token
        //resulting from the actions back into the vault.
        //As last step, after all assets are deposited back into the vault a final health check is done:
        //The Collateral Value of all assets in the vault is bigger than the total liabilities against the vault (including the margin taken during this function).
        IVault(vault).vaultManagementAction(actionHandler, actionData);
    }

    /* //////////////////////////////////////////////////////////////
                            ACCOUNTING LOGIC
    ////////////////////////////////////////////////////////////// */

    /**
     * @notice Returns the total amount of outstanding debt in the underlying asset
     * @return totalDebt The total debt in underlying assets
     */
    function totalAssets() public view override returns (uint256 totalDebt) {
        // Avoid a second calculation of unrealised debt (expensive)
        // if interersts are already synced this block.
        if (lastSyncedTimestamp != uint32(block.timestamp)) {
            totalDebt = realisedDebt + calcUnrealisedDebt();
        } else {
            totalDebt = realisedDebt;
        }
    }

    /**
     * @notice Returns the redeemable amount of liquidity in the underlying asset of an address
     * @param owner_ The address of the liquidity provider
     * @return assets The redeemable amount of liquidity in the underlying asset
     */
    function liquidityOf(address owner_) public view returns (uint256 assets) {
        // Avoid a second calculation of unrealised debt (expensive)
        // if interersts are already synced this block.
        if (lastSyncedTimestamp != uint32(block.timestamp)) {
            // The total liquidity of a tranche equals the sum of the realised liquidity
            // of the tranche, and its pending interests
            uint256 interest = calcUnrealisedDebt().mulDivUp(interestWeight[owner_], totalInterestWeight);
            assets = realisedLiquidityOf[owner_] + interest;
        } else {
            assets = realisedLiquidityOf[owner_];
        }
    }

    /* //////////////////////////////////////////////////////////////
                            INTERESTS LOGIC
    ////////////////////////////////////////////////////////////// */

    /**
     * @notice Syncs all unrealised debt (= interest for LP and treasury).
     * @dev Calculates the unrealised debt since last sync, and realises it by minting an aqual amount of
     * debt tokens to all debt holders and interests to LPs and the treasury
     */
    function _syncInterests() internal {
        // Only Sync interests once per block
        if (lastSyncedTimestamp != uint32(block.timestamp)) {
            uint256 unrealisedDebt = calcUnrealisedDebt();
            lastSyncedTimestamp = uint32(block.timestamp);

            //Sync interests for borrowers
            unchecked {
                realisedDebt += unrealisedDebt;
            }

            //Sync interests for LPs and Protocol Treasury
            _syncInterestsToLiquidityProviders(unrealisedDebt);
        }
    }

    /**
     * @notice Calculates the unrealised debt.
     * @dev To Find the unrealised debt over an amount of time, you need to calculate D[(1+r)^x-1].
     * The base of the exponential: 1 + r, is a 18 decimals fixed point number
     * with r the yearly interest rate.
     * The exponent of the exponential: x, is a 18 decimals fixed point number.
     * The exponent x is calculated as: the amount of seconds passed since last sync timestamp divided by the average of
     * seconds per year. _yearlyInterestRate = 1 + r expressed as 18 decimals fixed point number
     */
    function calcUnrealisedDebt() public view returns (uint256 unrealisedDebt) {
        uint256 base;
        uint256 exponent;
        uint256 unrealisedDebt256;

        unchecked {
            //gas: can't overflow for reasonable interest rates
            base = 1e18 + interestRate;

            //gas: only overflows when (block.timestamp - lastSyncedBlockTimestamp) > 1e59
            //in practice: exponent in LogExpMath lib is limited to 130e18,
            //Corresponding to a delta of timestamps of 4099680000 (or 130 years),
            //much bigger than any realistic time difference between two syncs.
            exponent = ((block.timestamp - lastSyncedTimestamp) * 1e18) / YEARLY_SECONDS;

            //gas: taking an imaginary worst-case scenario with max interest of 1000%
            //over a period of 5 years
            //this won't overflow as long as opendebt < 3402823669209384912995114146594816
            //which is 3.4 million billion *10**18 decimals
            unrealisedDebt256 = (realisedDebt * (LogExpMath.pow(base, exponent) - 1e18)) / 1e18;
        }

        return SafeCastLib.safeCastTo128(unrealisedDebt256);
    }

    /**
     * @notice Syncs interest payments to the Lending providers and the treasury.
     * @param assets The total amount of underlying assets to be paid out as interests.
     * @dev The interestWeight of each Tranche determines the relative share yield (interest payments) that goes to its Liquidity providers
     */
    function _syncInterestsToLiquidityProviders(uint256 assets) internal {
        uint256 remainingAssets = assets;

        uint256 trancheShare;
        for (uint256 i; i < tranches.length;) {
            trancheShare = assets.mulDivDown(interestWeightTranches[i], totalInterestWeight);
            unchecked {
                realisedLiquidityOf[tranches[i]] += trancheShare;
                remainingAssets -= trancheShare;
                ++i;
            }
        }
        unchecked {
            totalRealisedLiquidity += SafeCastLib.safeCastTo128(assets);

            // Add the remainingAssets to the treasury balance
            realisedLiquidityOf[treasury] += remainingAssets;
        }
    }

    /* //////////////////////////////////////////////////////////////
                        INTEREST RATE LOGIC
    ////////////////////////////////////////////////////////////// */

    /**
     * @notice Set's the configration parameters of InterestRateConfiguration struct
     * @param newConfig New set of configration parameters
     */
    function setInterestConfig(DataTypes.InterestRateConfiguration calldata newConfig) external onlyOwner {
        _setInterestConfig(newConfig);
    }

    /**
     * @notice Updates the interest rate
     */
    function updateInterestRate() external processInterests {}

    /* //////////////////////////////////////////////////////////////
                        LIQUIDATION LOGIC
    ////////////////////////////////////////////////////////////// */

    /**
     * @notice Set's the contract address of the liquidator.
     * @param liquidator_ The contract address of the liquidator
     */
    function setLiquidator(address liquidator_) public onlyOwner {
        liquidator = liquidator_;
    }

    /**
     * @notice Starts liquidation of a Vault.
     * @param vault The vault address.
     * @dev At the start of the liquidation the debt tokens are burned,
     * as such interests are not accrued during the liquidation.
     */
    function liquidateVault(address vault) external whenLiquidationNotPaused processInterests {
        //Only Vaults can have debt, and debtTokens are non-transferrable.
        //Hence by checking that the balance of the address passed as vault is not 0, we know the address
        //passed as vault is indeed a vault and has debt.
        uint256 openDebt = balanceOf[vault];
        require(openDebt != 0, "LP_LV: Not a Vault with debt");

        //Store liquidation initiator to pay out initiator reward when auction is finished.
        liquidationInitiator[vault] = msg.sender;

        //Start the auction of the collateralised assets to repay debt
        ILiquidator(liquidator).startAuction(vault, openDebt, maxInitiatorFee);

        //Hook to the most junior Tranche, to inform that auctions are ongoing,
        //already done if there were are other auctions in progress (auctionsInProgress > O).
        if (auctionsInProgress == 0) {
            ITranche(tranches[tranches.length - 1]).setAuctionInProgress(true);
        }
        unchecked {
            auctionsInProgress++;
        }

        //Remove debt from Vault (burn DebtTokens)
        _withdraw(openDebt, vault, vault);
    }

    /**
     * @notice Settles the liquidation after the auction is finished with the Creditor, Original owner and Service providers.
     * @param vault The contract address of the vault.
     * @param originalOwner The original owner of the vault before the auction.
     * @param badDebt The amount of liabilities that was not recouped by the auction.
     * @param liquidationInitiatorReward The Reward for the Liquidation Initiator.
     * @param liquidationPenalty The additional penalty the `originalOwner` has to pay to the protocol.
     * @param remainder Any funds remaining after the auction are returned back to the `originalOwner`.
     * @dev This function is called by the Liquidator after a liquidation is finished.
     * @dev The liquidator will transfer the auction proceeds (the underlying asset)
     * back to the liquidity pool after liquidation, before calling this function.
     */
    function settleLiquidation(
        address vault,
        address originalOwner,
        uint256 badDebt,
        uint256 liquidationInitiatorReward,
        uint256 liquidationPenalty,
        uint256 remainder
    ) external onlyLiquidator processInterests {
        //Make Initiator rewards claimable for liquidationInitiator[vault]
        realisedLiquidityOf[liquidationInitiator[vault]] += liquidationInitiatorReward;

        if (badDebt != 0) {
            //Collateral was auctioned for less than the liabilities (openDebt + Liquidation Initiator Reward)
            //-> Default event, deduct badDebt from LPs, starting with most Junior Tranche.
            _processDefault(badDebt);
            totalRealisedLiquidity =
                SafeCastLib.safeCastTo128(uint256(totalRealisedLiquidity) + liquidationInitiatorReward - badDebt);
        } else {
            //Collateral was auctioned for more than the liabilities
            //-> Pay out the Liquidation Penalty to treasury and Tranches
            _syncLiquidationPenaltyToLiquidityProviders(liquidationPenalty);
            totalRealisedLiquidity = SafeCastLib.safeCastTo128(
                uint256(totalRealisedLiquidity) + liquidationInitiatorReward + liquidationPenalty + remainder
            );

            //Any remaining assets after paying off liabilities and the penalty go back to the original Vault Owner.
            if (remainder != 0) {
                //Make remainder claimable by originalOwner
                realisedLiquidityOf[originalOwner] += remainder;
            }
        }

        unchecked {
            auctionsInProgress--;
        }
        //Hook to the most junior Tranche to inform that there are no ongoing auctions.
        if (auctionsInProgress == 0 && tranches.length > 0) {
            ITranche(tranches[tranches.length - 1]).setAuctionInProgress(false);
        }
    }

    /**
     * @notice Handles the bookkeeping in case of bad debt (Vault became undercollateralised).
     * @param badDebt The total amount of underlying assets that need to be written off as bad debt.
     * @dev The order of the tranches is important, the most senior tranche is at index 0, the most junior at the last index.
     * @dev The most junior tranche will lose its underlying assets first. If all liquidity of a certain Tranche is written off,
     * the complete tranche is locked and removed. If there is still remaining bad debt, the next Tranche starts losing capital.
     */
    function _processDefault(uint256 badDebt) internal {
        address tranche;
        uint256 maxBurnable;
        for (uint256 i = tranches.length; i > 0;) {
            unchecked {
                --i;
            }
            tranche = tranches[i];
            maxBurnable = realisedLiquidityOf[tranche];
            if (badDebt < maxBurnable) {
                //Deduct badDebt from the balance of the most junior tranche
                unchecked {
                    realisedLiquidityOf[tranche] -= badDebt;
                }
                break;
            } else {
                //Unhappy flow, should never occor in practice!
                //badDebt is bigger than balance most junior tranche -> tranche is completely wiped out
                //and temporaly locked (no new deposits or withdraws possible).
                //DAO or insurance might refund (Part of) the losses, and add Tranche back.
                ITranche(tranche).lock();
                realisedLiquidityOf[tranche] = 0;
                _popTranche(i, tranche);
                unchecked {
                    badDebt -= maxBurnable;
                }
                //Hook to the new most junior Tranche to inform that auctions are ongoing.
                if (i != 0) ITranche(tranches[i - 1]).setAuctionInProgress(true);
            }
        }
    }

    /**
     * @notice Syncs liquidation penalties to the Lending providers and the treasury.
     * @param assets The total amount of underlying assets to be paid out as liquidation penalty.
     * @dev The liquidationWeight of each Tranche determines the relative share yield (interest payments) that goes to its Liquidity providers.
     */
    function _syncLiquidationPenaltyToLiquidityProviders(uint256 assets) internal {
        uint256 remainingAssets = assets;

        uint256 trancheShare;
        uint256 weightOfTranche;
        for (uint256 i; i < tranches.length;) {
            weightOfTranche = liquidationWeightTranches[i];

            if (weightOfTranche != 0) {
                //skip if weight is zero, which is the case for Sr tranche
                trancheShare = assets.mulDivDown(weightOfTranche, totalLiquidationWeight);
                unchecked {
                    realisedLiquidityOf[tranches[i]] += trancheShare;
                    remainingAssets -= trancheShare;
                }
            }

            unchecked {
                ++i;
            }
        }

        unchecked {
            // Add the remainingAssets to the treasury balance
            realisedLiquidityOf[treasury] += remainingAssets;
        }
    }

    /* //////////////////////////////////////////////////////////////
                            VAULT LOGIC
    ////////////////////////////////////////////////////////////// */

    /**
     * @notice Sets the validity of vault version to valid
     * @param vaultVersion The version current version of the vault
     * @param valid The validity of the respective vaultVersion
     */
    function setVaultVersion(uint256 vaultVersion, bool valid) external onlyOwner {
        _setVaultVersion(vaultVersion, valid);
    }

    /**
     * @inheritdoc TrustedCreditor
     */
    function openMarginAccount(uint256 vaultVersion)
        external
        view
        override
        returns (bool success, address baseCurrency, address liquidator_)
    {
        if (isValidVersion[vaultVersion]) {
            success = true;
            baseCurrency = address(asset);
            liquidator_ = liquidator;
        }
    }

    /**
     * @inheritdoc TrustedCreditor
     */
    function getOpenPosition(address vault) external view override returns (uint256 openPosition) {
        openPosition = maxWithdraw(vault);
    }
}<|MERGE_RESOLUTION|>--- conflicted
+++ resolved
@@ -40,11 +40,8 @@
 
     uint128 public totalRealisedLiquidity;
     uint256 public supplyCap;
-<<<<<<< HEAD
     uint88 public maxInitiatorFee;
-=======
     uint96 public auctionsInProgress;
->>>>>>> 609c0d9c
 
     address public liquidator;
     address public treasury;
