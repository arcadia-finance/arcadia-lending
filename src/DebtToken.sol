--- conflicted
+++ resolved
@@ -29,13 +29,11 @@
     // Maximum amount of `underlying asset` in debt that a single debtor can take.
     uint128 public borrowCap;
 
-<<<<<<< HEAD
     error FunctionNotImplemented();
-=======
+    
     /* //////////////////////////////////////////////////////////////
                                 CONSTRUCTOR
     ////////////////////////////////////////////////////////////// */
->>>>>>> dfad9cdf
 
     /**
      * @notice The constructor for the debt token
