--- conflicted
+++ resolved
@@ -48,33 +48,14 @@
         bool liquidationPauseUpdate
     );
 
-<<<<<<< HEAD
+    /* //////////////////////////////////////////////////////////////
+                                ERRORS
+    ////////////////////////////////////////////////////////////// */
     error FunctionIsPaused();
 
-    /*
-    //////////////////////////////////////////////////////////////
-                            STORAGE
-    //////////////////////////////////////////////////////////////
-    */
-    bool public repayPaused;
-    bool public withdrawPaused;
-    bool public borrowPaused;
-    bool public depositPaused;
-    bool public liquidationPaused;
-    uint256 public pauseTimestamp;
-
-    constructor() Owned(msg.sender) { }
-
-    /*
-    //////////////////////////////////////////////////////////////
-                            MODIFIERS
-    //////////////////////////////////////////////////////////////
-    */
-=======
     /* //////////////////////////////////////////////////////////////
                                 MODIFIERS
     ////////////////////////////////////////////////////////////// */
->>>>>>> dfad9cdf
 
     /**
      * @dev Throws if called by any account other than the guardian.
