--- conflicted
+++ resolved
@@ -17,13 +17,9 @@
 
     function depositInLendingPool(uint256 assets, address from) external;
 
-<<<<<<< HEAD
-    function withdraw(uint256 assets, address receiver) external;
+    function withdrawFromLendingPool(uint256 assets, address receiver) external;
 
     function calcUnrealisedDebt() external view returns (uint256 unrealisedDebt);
 
     function calcUnrealisedDebt(uint256 realisedDebt) external view returns (uint256 unrealisedDebt);
-=======
-    function withdrawFromLendingPool(uint256 assets, address receiver) external;
->>>>>>> b236573f
 }