name: test

on:
  pull_request:
    branches:
      - main
<<<<<<< HEAD
      - fix/*
=======
      - dev
      - fix/fixes
>>>>>>> 476620fa

env:
  FOUNDRY_PROFILE: ci

jobs:
  check:
    strategy:
      fail-fast: true

    name: Foundry project
    runs-on: ubuntu-latest
    steps:
      - uses: actions/checkout@v3
        with:
          submodules: recursive

      - name: Install Foundry
        uses: foundry-rs/foundry-toolchain@v1
        with:
          version: nightly

      - name: Run format
        run: forge fmt --check

      # - name: Run Forge build
      #   run: |
      #     forge --version
      #     forge build --sizes
      #   id: build

      - name: Run Forge tests
        run: |
          forge test -vvv
        id: test<|MERGE_RESOLUTION|>--- conflicted
+++ resolved
@@ -4,12 +4,7 @@
   pull_request:
     branches:
       - main
-<<<<<<< HEAD
-      - fix/*
-=======
       - dev
-      - fix/fixes
->>>>>>> 476620fa
 
 env:
   FOUNDRY_PROFILE: ci
