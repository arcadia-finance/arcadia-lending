/**
 * Created by Arcadia Finance
 * https://www.arcadia.finance
 *
 * SPDX-License-Identifier: BUSL-1.1
 */
pragma solidity ^0.8.13;

import "../lib/forge-std/src/Test.sol";
import "../src/LendingPool.sol";
import "../src/mocks/Asset.sol";
import "../src/mocks/Factory.sol";
import "../src/mocks/Liquidator.sol";
import "../src/Tranche.sol";
import "../src/DebtToken.sol";

contract LendingPoolExtension is LendingPool {
    //Extensions to test internal functions
    constructor(ERC20 _asset, address _treasury, address _vaultFactory) LendingPool(_asset, _treasury, _vaultFactory) {}

    function popTranche(uint256 index, address tranche) public {
        _popTranche(index, tranche);
    }

    function syncInterestsToLendingPool(uint128 assets) public {
        _syncInterestsToLiquidityProviders(assets);
    }

    function processDefault(uint256 assets) public {
        _processDefault(assets);
    }

    function syncInterests() public {
        _syncInterests();
    }

    function setTotalRealisedLiquidity(uint128 totalRealisedLiquidity_) public {
        totalRealisedLiquidity = totalRealisedLiquidity_;
    }

    function setLastSyncedTimestamp(uint32 lastSyncedTimestamp_) public {
        lastSyncedTimestamp = lastSyncedTimestamp_;
    }

    function setRealisedDebt(uint256 realisedDebt_) public {
        realisedDebt = realisedDebt_;
    }

    function setInterestRate(uint256 interestRate_) public {
        interestRate = interestRate_;
    }

    function setIsValidVersion(uint256 version, bool allowed) public {
        isValidVersion[version] = allowed;
    }
}

abstract contract LendingPoolTest is Test {
    Asset asset;
    Factory factory;
    LendingPoolExtension pool;
    Tranche srTranche;
    Tranche jrTranche;
    DebtToken debt;
    Vault vault;
    Liquidator liquidator;

    address creator = address(1);
    address tokenCreator = address(2);
    address treasury = address(4);
    address vaultOwner = address(5);
    address liquidityProvider = address(6);
    address liquidationInitiatorAddr = address(7);

    bytes3 public emptyBytes3;

    event Borrow(address indexed vault, bytes3 indexed referrer, uint256 amount);

    //Before
    constructor() {
        vm.startPrank(tokenCreator);
        asset = new Asset("Asset", "ASSET", 18);
        asset.mint(liquidityProvider, type(uint256).max);
        vm.stopPrank();

        vm.startPrank(creator);
        factory = new Factory();
        liquidator = new Liquidator();
        vm.stopPrank();
    }

    //Before Each
    function setUp() public virtual {
        vm.startPrank(creator);
        pool = new LendingPoolExtension(asset, treasury, address(factory));
        srTranche = new Tranche(address(pool), "Senior", "SR");
        jrTranche = new Tranche(address(pool), "Junior", "JR");
        vm.stopPrank();

        debt = DebtToken(address(pool));
    }

    //Helper functions
    function calcUnrealisedDebtChecked(uint256 interestRate, uint24 deltaTimestamp, uint256 realisedDebt)
        internal
        view
        returns (uint256 unrealisedDebt)
    {
        uint256 base = 1e18 + interestRate;
        uint256 exponent = uint256(deltaTimestamp) * 1e18 / pool.YEARLY_SECONDS();
        unrealisedDebt = (uint256(realisedDebt) * (LogExpMath.pow(base, exponent) - 1e18)) / 1e18;
    }
}

/* //////////////////////////////////////////////////////////////
                            DEPLOYMENT
////////////////////////////////////////////////////////////// */
contract DeploymentTest is LendingPoolTest {
    function setUp() public override {
        super.setUp();
    }

    function testSuccess_deployment() public {
        assertEq(pool.name(), string("Arcadia Asset Debt"));
        assertEq(pool.symbol(), string("darcASSET"));
        assertEq(pool.decimals(), 18);
        assertEq(pool.vaultFactory(), address(factory));
        assertEq(pool.treasury(), treasury);
    }
}

/* //////////////////////////////////////////////////////////////
                        TRANCHES LOGIC
////////////////////////////////////////////////////////////// */
contract TranchesTest is LendingPoolTest {
    function setUp() public override {
        super.setUp();
    }

    function testRevert_addTranche_InvalidOwner(address unprivilegedAddress) public {
        // Given: unprivilegedAddress is not the creator
        vm.assume(unprivilegedAddress != creator);

        vm.startPrank(unprivilegedAddress);
        // When: unprivilegedAddress calls addTranche
        // Then: addTranche should revert with UNAUTHORIZED
        vm.expectRevert("UNAUTHORIZED");
        pool.addTranche(address(srTranche), 50, 0);
        vm.stopPrank();
    }

    function testSuccess_addTranche_SingleTranche() public {
        // Given: all neccesary contracts are deployed on the setup
        vm.prank(creator);
        // When: creator calls addTranche with srTranche as Tranche address and 50 as interestWeight
        pool.addTranche(address(srTranche), 50, 0);

        // Then: pool totalInterestWeight should be equal to 50, interestWeightTranches 0 should be equal to 50,
        // interestWeight of srTranche should be equal to 50, tranches 0 should be equal to srTranche,
        // isTranche for srTranche should return true
        assertEq(pool.totalInterestWeight(), 50);
        assertEq(pool.interestWeightTranches(0), 50);
        assertEq(pool.interestWeight(address(srTranche)), 50);
        assertEq(pool.tranches(0), address(srTranche));
        assertTrue(pool.isTranche(address(srTranche)));
    }

    function testRevert_addTranche_SingleTrancheTwice() public {
        // Given: creator calls addTranche with srTranche and 50
        vm.startPrank(creator);
        pool.addTranche(address(srTranche), 50, 0);
        // When: creator calls addTranche again with srTranche and 40

        // Then: addTranche should revert with TR_AD: Already exists
        vm.expectRevert("TR_AD: Already exists");
        pool.addTranche(address(srTranche), 40, 0);
        vm.stopPrank();
    }

    function testSuccess_addTranche_MultipleTranches() public {
        // Given: all neccesary contracts are deployed on the setup
        vm.startPrank(creator);
        // When: creator calls addTranche for srTranche and jrTranche with 50 and 40 interestWeightTranches
        pool.addTranche(address(srTranche), 50, 0);
        pool.addTranche(address(jrTranche), 40, 20);
        vm.stopPrank();

        // Then: pool totalInterestWeight should be equal to 90, interestWeightTranches index 0 should be equal to 50,
        // interestWeightTranches index 1 should be equal to 40, interestWeight of srTranche should be equal to 50,
        // interestWeight of jrTranche should be equal to 40, tranches index 0 should be equal to srTranche,
        // tranches index 1 should be equal to jrTranche, isTranche should return true for both srTranche and jrTranche
        assertEq(pool.totalInterestWeight(), 90);
        assertEq(pool.interestWeightTranches(0), 50);
        assertEq(pool.interestWeightTranches(1), 40);
        assertEq(pool.interestWeight(address(srTranche)), 50);
        assertEq(pool.interestWeight(address(jrTranche)), 40);
        assertEq(pool.tranches(0), address(srTranche));
        assertEq(pool.tranches(1), address(jrTranche));
        assertTrue(pool.isTranche(address(srTranche)));
        assertTrue(pool.isTranche(address(jrTranche)));
    }

    function testRevert_setInterestWeight_InvalidOwner(address unprivilegedAddress) public {
        // Given: all neccesary contracts are deployed on the setup
        vm.assume(unprivilegedAddress != creator);

        vm.startPrank(unprivilegedAddress);
        // When: unprivilegedAddress setInterestWeight
        // Then: setInterestWeight should revert with UNAUTHORIZED
        vm.expectRevert("UNAUTHORIZED");
        pool.setInterestWeight(0, 50);
        vm.stopPrank();
    }

    function testRevert_setInterestWeight_InexistingTranche() public {
        // Given: all neccesary contracts are deployed on the setup
        vm.startPrank(creator);
        // When: creator setInterestWeight on index 0
        // Then: setInterestWeight should revert with TR_SIW: Inexisting Tranche
        vm.expectRevert("TR_SIW: Inexisting Tranche");
        pool.setInterestWeight(0, 50);
        vm.stopPrank();
    }

    function testSuccess_setInterestWeight() public {
        // Given: all neccesary contracts are deployed on the setup
        vm.startPrank(creator);
        // When: creator calls addTranche with srTranche and 50, calss setInterestWeight with 0 and 40
        pool.addTranche(address(srTranche), 50, 0);
        pool.setInterestWeight(0, 40);
        vm.stopPrank();

        // Then: totalInterestWeight should be equal to 40, interestWeightTranches index 0 should return 40, interestWeight of srTranche should return 40
        assertEq(pool.totalInterestWeight(), 40);
        assertEq(pool.interestWeightTranches(0), 40);
        assertEq(pool.interestWeight(address(srTranche)), 40);
    }

    function testSuccess_popTranche() public {
        // Given: all neccesary contracts are deployed on the setup
        vm.startPrank(creator);
        // When: creator calls addTranche with srTranche and 50, jrTranche and 40
        pool.addTranche(address(srTranche), 50, 0);
        pool.addTranche(address(jrTranche), 40, 20);
        vm.stopPrank();

        // And: calls popTranche with 1 and jrTranche
        pool.popTranche(1, address(jrTranche));

        // Then: pool totalInterestWeight should be equal to 50, interestWeightTranches index 0 should be equal to 50,
        // tranches index 0 should be equal to srTranche, isTranche should return true for srTranche,
        // isTranche should return false for jrTranche
        assertEq(pool.totalInterestWeight(), 50);
        assertEq(pool.interestWeightTranches(0), 50);
        assertEq(pool.tranches(0), address(srTranche));
        assertTrue(pool.isTranche(address(srTranche)));
        assertTrue(!pool.isTranche(address(jrTranche)));
    }
}

/* //////////////////////////////////////////////////////////////
                    PROTOCOL FEE CONFIGURATION
////////////////////////////////////////////////////////////// */
contract ProtocolFeeTest is LendingPoolTest {
    function setUp() public override {
        super.setUp();
    }

    function testRevert_setTreasuryInterestWeight_InvalidOwner(address unprivilegedAddress) public {
        // Given: all neccesary contracts are deployed on the setup
        vm.assume(unprivilegedAddress != creator);

        vm.startPrank(unprivilegedAddress);
        // When: unprivilegedAddress setTreasuryInterestWeight

        // Then: setTreasuryInterestWeight should revert with UNAUTHORIZED
        vm.expectRevert("UNAUTHORIZED");
        pool.setTreasuryInterestWeight(5);
        vm.stopPrank();
    }

    function testSuccess_setTreasuryInterestWeight() public {
        // Given: all neccesary contracts are deployed on the setup
        vm.startPrank(creator);
        // When: creator addTranche with 50 interestWeight, setTreasuryInterestWeight 5
        pool.addTranche(address(srTranche), 50, 0);
        pool.setTreasuryInterestWeight(5);
        vm.stopPrank();

        // Then: totalInterestWeight should be equal to 55, interestWeightTreasury should be equal to 5
        assertEq(pool.totalInterestWeight(), 55);
        assertEq(pool.interestWeightTreasury(), 5);

        vm.startPrank(creator);
        // When: creator setTreasuryInterestWeight 10
        pool.setTreasuryInterestWeight(10);
        vm.stopPrank();

        // Then: totalInterestWeight should be equal to 60, interestWeightTreasury should be equal to 10
        assertEq(pool.totalInterestWeight(), 60);
        assertEq(pool.interestWeightTreasury(), 10);
    }

    //setTreasury
    function testRevert_setTreasury_InvalidOwner(address unprivilegedAddress) public {
        // Given: all neccesary contracts are deployed on the setup
        vm.assume(unprivilegedAddress != creator);

        vm.startPrank(unprivilegedAddress);
        // When: unprivilegedAddress calls setTreasury
        // Then: setTreasury should revert with UNAUTHORIZED
        vm.expectRevert("UNAUTHORIZED");
        pool.setTreasury(creator);
        vm.stopPrank();
    }

    function testSuccess_setTreasury() public {
        // Given: all neccesary contracts are deployed on the setup
        vm.startPrank(creator);
        // When: creator setTreasury with creator address input
        pool.setTreasury(creator);
        vm.stopPrank();

        // Then: treasury should creators address
        assertEq(pool.treasury(), creator);
    }
}

/* //////////////////////////////////////////////////////////////
                    DEPOSIT / WITHDRAWAL LOGIC
////////////////////////////////////////////////////////////// */
contract DepositAndWithdrawalTest is LendingPoolTest {
    function setUp() public override {
        super.setUp();

        vm.startPrank(creator);
        pool.changeGuardian(creator);
        pool.addTranche(address(srTranche), 50, 0);
        pool.addTranche(address(jrTranche), 40, 20);
        vm.stopPrank();

        vm.prank(liquidityProvider);
        asset.approve(address(pool), type(uint256).max);
    }

    function testRevert_depositInLendingPool_NonTranche(address unprivilegedAddress, uint128 assets, address from)
        public
    {
        // Given: all necessary contracts are deployed on the setup
        vm.assume(unprivilegedAddress != address(jrTranche));
        vm.assume(unprivilegedAddress != address(srTranche));

        vm.startPrank(unprivilegedAddress);
        // When: unprivilegedAddress deposit
        // Then: deposit should revert with UNAUTHORIZED
        vm.expectRevert("UNAUTHORIZED");
        pool.depositInLendingPool(assets, from);
        vm.stopPrank();
    }

    function testRevert_depositInLendingPool_NotApproved(uint128 amount) public {
        vm.assume(amount > 0);
        // Given: liquidityProvider has not approved pool
        vm.prank(liquidityProvider);
        asset.approve(address(pool), 0);

        // When: srTranche deposits
        // Then: deposit should revert with stdError.arithmeticError
        vm.startPrank(address(srTranche));
        vm.expectRevert(stdError.arithmeticError);
        pool.depositInLendingPool(amount, liquidityProvider);
        vm.stopPrank();
    }

    function testRevert_depositInLendingPool_Paused(uint128 amount0, uint128 amount1) public {
        // Given: totalAmount is amount0 added by amount1, liquidityProvider approve max value
        vm.assume(amount0 <= type(uint128).max - amount1);

        // When: pool is paused
        vm.warp(35 days);
        vm.prank(creator);
        pool.pause();

        // Then: depositInLendingPool is reverted with PAUSED
        vm.expectRevert("Guardian: deposit paused");
        vm.prank(address(srTranche));
        pool.depositInLendingPool(amount0, liquidityProvider);
        // And: depositInLendingPool is reverted with PAUSED
        vm.expectRevert("Guardian: deposit paused");
        vm.prank(address(jrTranche));
        pool.depositInLendingPool(amount1, liquidityProvider);
    }

<<<<<<< HEAD
    function testSuccess_depositInLendingPool_FirstDepositByTranche(uint128 amount) public {
=======
    function testRevert_depositInLendingPool_SupplyCap(uint256 amount, uint256 supplyCap) public {
        // Given: amount should be greater than 1
        vm.assume(amount > 1);
        vm.assume(pool.totalRealisedLiquidity() + amount > supplyCap);
        vm.assume(supplyCap > 0);

        // When: supply cap is set to 1
        vm.prank(creator);
        pool.setSupplyCap(supplyCap);

        // Then: depositInLendingPool is reverted with SUPPLY_CAP_REACHED
        vm.expectRevert("LP_DFLP: Supply cap exceeded");
        vm.prank(address(srTranche));
        pool.depositInLendingPool(amount, liquidityProvider);
    }

    function testSuccess_depositInLendingPool_SupplyCapBackToZero(uint256 amount) public {
        // Given: amount should be greater than 1
        vm.assume(pool.totalRealisedLiquidity() + amount > 1);

        // When: supply cap is set to 1
        vm.prank(creator);
        pool.setSupplyCap(1);

        // Then: depositInLendingPool is reverted with SUPPLY_CAP_REACHED
        vm.expectRevert("LP_DFLP: Supply cap exceeded");
        vm.prank(address(srTranche));
        pool.depositInLendingPool(amount, liquidityProvider);

        // When: supply cap is set to 0
        vm.prank(creator);
        pool.setSupplyCap(0);

        // Then: depositInLendingPool is succeeded
        vm.prank(address(srTranche));
        pool.depositInLendingPool(amount, liquidityProvider);

        // And: supplyBalances srTranche should be amount, totalSupply should be amount, supplyBalances pool should be amount
        assertEq(pool.realisedLiquidityOf(address(srTranche)), amount);
        assertEq(pool.totalRealisedLiquidity(), amount);
        assertEq(asset.balanceOf(address(pool)), amount);
    }

    function testSuccess_depositInLendingPool_FirstDepositByTranche(uint256 amount) public {
>>>>>>> df129766
        vm.prank(address(srTranche));
        // When: srTranche deposit
        pool.depositInLendingPool(amount, liquidityProvider);

        // Then: supplyBalances srTranche should be amount, totalSupply should be amount, supplyBalances pool should be amount
        assertEq(pool.realisedLiquidityOf(address(srTranche)), amount);
        assertEq(pool.totalRealisedLiquidity(), amount);
        assertEq(asset.balanceOf(address(pool)), amount);
    }

    function testSuccess_depositInLendingPool_MultipleDepositsByTranches(uint128 amount0, uint128 amount1) public {
        // Given: totalAmount is amount0 added by amount1, liquidityProvider approve max value
        vm.assume(amount0 <= type(uint128).max - amount1);

        uint256 totalAmount = uint256(amount0) + uint256(amount1);

        vm.prank(address(srTranche));
        // When: srTranche deposit amount0, jrTranche deposit amount1
        pool.depositInLendingPool(amount0, liquidityProvider);
        vm.prank(address(jrTranche));
        pool.depositInLendingPool(amount1, liquidityProvider);

        // Then: supplyBalances jrTranche should be amount1, totalSupply should be totalAmount, supplyBalances pool should be totalAmount
        assertEq(pool.realisedLiquidityOf(address(jrTranche)), amount1);
        assertEq(pool.totalRealisedLiquidity(), totalAmount);
        assertEq(asset.balanceOf(address(pool)), totalAmount);
    }

    function testRevert_withdrawFromLendingPool_Unauthorised(
        uint128 assetsWithdrawn,
        address receiver,
        address unprivilegedAddress
    ) public {
        // Given: unprivilegedAddress is not srTranche, liquidityProvider approve max value
        vm.assume(unprivilegedAddress != address(srTranche));
        vm.assume(assetsWithdrawn > 0);

        vm.prank(address(srTranche));
        // When: srTranche deposit assetsWithdrawn
        pool.depositInLendingPool(assetsWithdrawn, liquidityProvider);

        vm.startPrank(unprivilegedAddress);
        // Then: withdraw by unprivilegedAddress should revert with LP_WFLP: Amount exceeds balance
        vm.expectRevert("LP_WFLP: Amount exceeds balance");
        pool.withdrawFromLendingPool(assetsWithdrawn, receiver);
        vm.stopPrank();
    }

    function testRevert_withdrawFromLendingPool_InsufficientAssets(
        uint128 assetsDeposited,
        uint128 assetsWithdrawn,
        address receiver
    ) public {
        // Given: assetsWithdrawn bigger than assetsDeposited, liquidityProvider approve max value
        vm.assume(assetsDeposited < assetsWithdrawn);

        vm.startPrank(address(srTranche));
        // When: srTranche deposit assetsDeposited
        pool.depositInLendingPool(assetsDeposited, liquidityProvider);

        // Then: withdraw assetsWithdrawn should revert
        vm.expectRevert("LP_WFLP: Amount exceeds balance");
        pool.withdrawFromLendingPool(assetsWithdrawn, receiver);
        vm.stopPrank();
    }

    function testRevert_withdrawFromLendingPool_Paused(
        uint128 assetsDeposited,
        uint128 assetsWithdrawn,
        address receiver
    ) public {
        // Given: assetsWithdrawn less than assetsDeposited, receiver is not pool or liquidityProvider,
        // liquidityProvider approve max value, assetsDeposited and assetsWithdrawn are bigger than 0
        vm.assume(receiver != address(pool));
        vm.assume(receiver != liquidityProvider);
        vm.assume(assetsDeposited >= assetsWithdrawn);

        // And: srTranche deposit and withdraw
        vm.prank(address(srTranche));
        pool.depositInLendingPool(assetsDeposited, liquidityProvider);

        // When: pool is paused
        vm.warp(35 days);
        vm.prank(creator);
        pool.pause();

        // Then: withdrawFromLendingPool is reverted with PAUSED
        vm.expectRevert("Guardian: withdraw paused");
        vm.prank(address(srTranche));
        pool.withdrawFromLendingPool(assetsWithdrawn, receiver);
        vm.stopPrank();
    }

    function testSuccess_withdrawFromLendingPool(uint128 assetsDeposited, uint128 assetsWithdrawn, address receiver)
        public
    {
        // Given: assetsWithdrawn less than assetsDeposited, receiver is not pool or liquidityProvider,
        // liquidityProvider approve max value, assetsDeposited and assetsWithdrawn are bigger than 0
        vm.assume(receiver != address(pool));
        vm.assume(receiver != liquidityProvider);
        vm.assume(assetsDeposited >= assetsWithdrawn);

        vm.startPrank(address(srTranche));
        // When: srTranche deposit and withdraw
        pool.depositInLendingPool(assetsDeposited, liquidityProvider);

        pool.withdrawFromLendingPool(assetsWithdrawn, receiver);
        vm.stopPrank();

        // Then: supplyBalances srTranche, pool and totalSupply should be assetsDeposited minus assetsWithdrawn,
        // supplyBalances receiver should be assetsWithdrawn
        assertEq(pool.realisedLiquidityOf(address(srTranche)), assetsDeposited - assetsWithdrawn);
        assertEq(pool.totalRealisedLiquidity(), assetsDeposited - assetsWithdrawn);
        assertEq(asset.balanceOf(address(pool)), assetsDeposited - assetsWithdrawn);
        assertEq(asset.balanceOf(receiver), assetsWithdrawn);
    }
}

/* //////////////////////////////////////////////////////////////
                        LENDING LOGIC
////////////////////////////////////////////////////////////// */
contract LendingLogicTest is LendingPoolTest {
    function setUp() public override {
        super.setUp();

        vm.startPrank(creator);
        pool.addTranche(address(srTranche), 50, 0);
        pool.addTranche(address(jrTranche), 40, 20);
        pool.changeGuardian(creator);
        vm.stopPrank();

        vm.startPrank(vaultOwner);
        vault = Vault(factory.createVault(1));
        vm.stopPrank();

        vm.prank(liquidityProvider);
        asset.approve(address(pool), type(uint256).max);
    }

    //approveBeneficiary
    function testRevert_approveBeneficiary_NonVault(address beneficiary, uint256 amount, address nonVault) public {
        // Given: nonVault is not vault
        vm.assume(nonVault != address(vault));
        // When: approveBeneficiary with nonVault input on vault

        // Then: approveBeneficiary should revert with "LP_AB: Not a vault"
        vm.expectRevert("LP_AB: Not a vault");
        pool.approveBeneficiary(beneficiary, amount, nonVault);
    }

    function testRevert_approveBeneficiary_Unauthorised(
        address beneficiary,
        uint256 amount,
        address unprivilegedAddress
    ) public {
        // Given: unprivilegedAddress is not vaultOwner
        vm.assume(unprivilegedAddress != vaultOwner);

        vm.startPrank(unprivilegedAddress);
        // When: approveBeneficiary as unprivilegedAddress

        // Then: approveBeneficiary should revert with "LP_AB: UNAUTHORIZED"
        vm.expectRevert("LP_AB: UNAUTHORIZED");
        pool.approveBeneficiary(beneficiary, amount, address(vault));
        vm.stopPrank();
    }

    function testSuccess_approveBeneficiary(address beneficiary, uint256 amount) public {
        // Given: all neccesary contracts are deployed on the setup
        vm.prank(vaultOwner);
        // When: approveBeneficiary as vaultOwner
        pool.approveBeneficiary(beneficiary, amount, address(vault));

        // Then: creditAllowance should be equal to amount
        assertEq(pool.creditAllowance(address(vault), beneficiary), amount);
    }

    function testRevert_borrow_NonVault(uint256 amount, address nonVault, address to) public {
        // Given: nonVault is not vault
        vm.assume(nonVault != address(vault));
        // When: borrow as nonVault

        // Then: borrow should revert with "LP_B: Not a vault"
        vm.expectRevert("LP_B: Not a vault");
        pool.borrow(amount, nonVault, to, emptyBytes3);
    }

    function testRevert_borrow_Unauthorised(uint256 amount, address beneficiary, address to) public {
        // Given: beneficiary is not vaultOwner, amount is bigger than 0
        vm.assume(beneficiary != vaultOwner);

        vm.assume(amount > 0);
        vm.startPrank(beneficiary);
        // When: borrow as beneficiary

        // Then: borrow should revert with stdError.arithmeticError
        vm.expectRevert(stdError.arithmeticError);
        pool.borrow(amount, address(vault), to, emptyBytes3);
        vm.stopPrank();
    }

    function testRevert_borrow_InsufficientApproval(
        uint256 amountAllowed,
        uint256 amountLoaned,
        address beneficiary,
        address to
    ) public {
        // Given: beneficiary is not vaultOwner, amountAllowed is less than amountLoaned, vaultOwner approveBeneficiary
        vm.assume(beneficiary != vaultOwner);
        vm.assume(amountAllowed < amountLoaned);

        vm.prank(vaultOwner);
        pool.approveBeneficiary(beneficiary, amountAllowed, address(vault));

        vm.startPrank(beneficiary);
        // When: borrow as beneficiary

        // Then: borrow should revert with stdError.arithmeticError
        vm.expectRevert(stdError.arithmeticError);
        pool.borrow(amountLoaned, address(vault), to, emptyBytes3);
        vm.stopPrank();
    }

    function testRevert_borrow_InsufficientCollateral(uint256 amountLoaned, uint256 collateralValue, address to)
        public
    {
        // Given: collateralValue is less than amountLoaned, vault setTotalValue to colletrallValue
        vm.assume(collateralValue < amountLoaned);

        vault.setTotalValue(collateralValue);

        vm.startPrank(vaultOwner);
        // When: borrow amountLoaned as vaultOwner

        // Then: borrow should revert with "LP_B: Reverted"
        vm.expectRevert("LP_B: Reverted");
        pool.borrow(amountLoaned, address(vault), to, emptyBytes3);
        vm.stopPrank();
    }

    function testRevert_borrow_InsufficientLiquidity(
        uint128 amountLoaned,
        uint256 collateralValue,
        uint128 liquidity,
        address to
    ) public {
        // Given: collateralValue less than equal to amountLoaned, liquidity is bigger than 0 but less than amountLoaned,
        // to is not address 0, creator setDebtToken to debt, liquidityProvider approve pool to max value,
        // srTranche deposit liquidity, setTotalValue to colletralValue
        vm.assume(collateralValue >= amountLoaned);
        vm.assume(liquidity < amountLoaned);
        vm.assume(liquidity > 0);
        vm.assume(to != address(0));

        vm.prank(address(srTranche));
        pool.depositInLendingPool(liquidity, liquidityProvider);
        vault.setTotalValue(collateralValue);

        vm.startPrank(vaultOwner);
        // When: borrow amountLoaned as vaultOwner

        // Then: borrow should revert with "TRANSFER_FAILED"
        vm.expectRevert("TRANSFER_FAILED");
        pool.borrow(amountLoaned, address(vault), to, emptyBytes3);
        vm.stopPrank();
    }

    function testRevert_borrow_Paused(uint128 amountLoaned, uint256 collateralValue, uint128 liquidity, address to)
        public
    {
        // Given: collateralValue bigger than equal to amountLoaned, liquidity is bigger than 0 and amountLoaned,
        // to is not address 0, creator setDebtToken to debt, liquidityProvider approve pool to max value,
        // srTranche deposit liquidity, setTotalValue to colletralValue
        vm.assume(collateralValue <= amountLoaned);
        vm.assume(liquidity > amountLoaned);
        vm.assume(liquidity > 0);
        vm.assume(to != address(0));

        vm.warp(35 days);

        // And enough liquidity in the pool
        vm.prank(address(srTranche));
        pool.depositInLendingPool(liquidity, liquidityProvider);
        vault.setTotalValue(collateralValue);
        // When: pool is paused
        vm.prank(creator);
        pool.pause();

        // Then: borrow should revert with "Guardian borrow paused"
        vm.expectRevert("Guardian: borrow paused");
        vm.prank(vaultOwner);
        pool.borrow(amountLoaned, address(vault), to, emptyBytes3);
    }

    function testRevert_borrow_BorrowCap(
        uint256 amountLoaned,
        uint256 collateralValue,
        uint128 liquidity,
        address to,
        uint256 borrowCap
    ) public {
        // Given: collateralValue bigger than equal to amountLoaned, liquidity is bigger than 0 and amountLoaned,
        // to is not address 0, creator setDebtToken to debt, liquidityProvider approve pool to max value,
        // srTranche deposit liquidity, setTotalValue to collateral Value
        vm.assume(amountLoaned > 1);
        vm.assume(collateralValue >= amountLoaned);
        vm.assume(liquidity > amountLoaned);
        vm.assume(liquidity > 0);
        vm.assume(to != address(0));
        vm.assume(borrowCap > 0);
        vm.assume(borrowCap < amountLoaned);

        vm.prank(address(srTranche));
        pool.depositInLendingPool(liquidity, liquidityProvider);
        vault.setTotalValue(collateralValue);

        // When: borrow cap is set to 1
        vm.prank(creator);
        pool.setBorrowCap(borrowCap);

        // Then: borrow should revert with "LP_B: Borrow cap reached"
        vm.expectRevert("DT_D: BORROW_CAP_EXCEEDED");
        vm.prank(vaultOwner);
        pool.borrow(amountLoaned, address(vault), to, emptyBytes3);
    }

    function testSuccess_borrow_BorrowCapSetToZeroAgain(
        uint256 amountLoaned,
        uint256 collateralValue,
        uint128 liquidity,
        address to
    ) public {
        // Given: collateralValue bigger than equal to amountLoaned, liquidity is bigger than 0 and amountLoaned,
        // to is not address 0, creator setDebtToken to debt, liquidityProvider approve pool to max value,
        // srTranche deposit liquidity, setTotalValue to collateral Value
        vm.assume(amountLoaned > 1);
        vm.assume(collateralValue >= amountLoaned);
        vm.assume(liquidity > amountLoaned);
        vm.assume(liquidity > 0);
        vm.assume(to != address(0));

        vm.prank(address(srTranche));
        pool.depositInLendingPool(liquidity, liquidityProvider);
        vault.setTotalValue(collateralValue);

        // When: borrow cap is set to 1
        vm.prank(creator);
        pool.setBorrowCap(1);

        // Then: borrow should revert with "LP_B: Borrow cap reached"
        vm.expectRevert("DT_D: BORROW_CAP_EXCEEDED");
        vm.prank(vaultOwner);
        pool.borrow(amountLoaned, address(vault), to, emptyBytes3);

        // When: borrow cap is set to 0
        vm.prank(creator);
        pool.setBorrowCap(0);

        // Then: borrow should succeed
        vm.prank(vaultOwner);
        pool.borrow(amountLoaned, address(vault), to, emptyBytes3);
        assertEq(asset.balanceOf(address(pool)), liquidity - amountLoaned);
        assertEq(asset.balanceOf(to), amountLoaned);
        assertEq(debt.balanceOf(address(vault)), amountLoaned);
    }

    function testSuccess_borrow_BorrowCapNotReached(
        uint256 amountLoaned,
        uint256 amountLoanedToFail,
        uint256 collateralValue,
        uint128 liquidity,
        address to
    ) public {
        // Given: amountLoaned is greater than 1, and less than 100
        // collateralValue bigger than equal to amountLoaned, liquidity is bigger than 0 and amountLoaned,
        // to is not address 0, creator setDebtToken to debt, liquidityProvider approve pool to max value,
        // srTranche deposit liquidity, setTotalValue to collateral Value
        vm.assume(amountLoaned > 1);
        vm.assume(amountLoaned < 100);
        vm.assume(amountLoanedToFail > 100);
        vm.assume(collateralValue >= amountLoanedToFail);
        vm.assume(liquidity > amountLoaned);
        vm.assume(liquidity > 0);
        vm.assume(to != address(0));

        vm.prank(address(srTranche));
        pool.depositInLendingPool(liquidity, liquidityProvider);
        vault.setTotalValue(collateralValue);

        // When: borrow cap is set to 1
        vm.prank(creator);
        pool.setBorrowCap(1);

        // Then: borrow should revert with "LP_B: Borrow cap reached"
        vm.expectRevert("DT_D: BORROW_CAP_EXCEEDED");
        vm.prank(vaultOwner);
        pool.borrow(amountLoaned, address(vault), to, emptyBytes3);

        // When: borrow cap is set to 100 which is lower than the amountLoaned
        vm.prank(creator);
        pool.setBorrowCap(100);

        // Then: borrow should still fail with exceeding amount
        vm.expectRevert("DT_D: BORROW_CAP_EXCEEDED");
        vm.prank(vaultOwner);
        pool.borrow(amountLoanedToFail, address(vault), to, emptyBytes3);

        // When: right amount is used
        vm.prank(vaultOwner);
        pool.borrow(amountLoaned, address(vault), to, emptyBytes3);

        // Then: borrow should succeed
        assertEq(asset.balanceOf(address(pool)), liquidity - amountLoaned);
        assertEq(asset.balanceOf(to), amountLoaned);
        assertEq(debt.balanceOf(address(vault)), amountLoaned);
    }

    function testSuccess_borrow_ByVaultOwner(
        uint256 amountLoaned,
        uint256 collateralValue,
        uint128 liquidity,
        address to
    ) public {
        // Given: collateralValue and liquidity bigger than equal to amountLoaned, amountLoaned is bigger than 0,
        // to is not address 0 and not liquidityProvider, creator setDebtToken to debt, setTotalValue to colletralValue,
        // liquidityProvider approve pool to max value, srTranche deposit liquidity
        vm.assume(collateralValue >= amountLoaned);
        vm.assume(liquidity >= amountLoaned);
        vm.assume(amountLoaned > 0);
        vm.assume(to != address(0));
        vm.assume(to != liquidityProvider);

        vault.setTotalValue(collateralValue);
        vm.prank(liquidityProvider);
        asset.approve(address(pool), type(uint256).max);
        vm.prank(address(srTranche));
        pool.depositInLendingPool(liquidity, liquidityProvider);

        vm.startPrank(vaultOwner);
        // When: vaultOwner borrow amountLoaned
        pool.borrow(amountLoaned, address(vault), to, emptyBytes3);
        vm.stopPrank();

        // Then: balanceOf pool should be equal to liquidity minus amountLoaned, balanceOf "to" should be equal to amountLoaned,
        // balanceOf vault should be equal to amountLoaned
        assertEq(asset.balanceOf(address(pool)), liquidity - amountLoaned);
        assertEq(asset.balanceOf(to), amountLoaned);
        assertEq(debt.balanceOf(address(vault)), amountLoaned);
    }

    function testSuccess_borrow_ByLimitedAuthorisedAddress(
        uint256 amountAllowed,
        uint256 amountLoaned,
        uint256 collateralValue,
        uint128 liquidity,
        address beneficiary,
        address to
    ) public {
        // Given: amountAllowed, collateralValue and liquidity bigger than equal to amountLoaned, amountLoaned is bigger than 0,
        // amountAllowed is less than max value, beneficiary is not vaultOwner, to is not address 0 and not liquidityProvider,
        // creator setDebtToken to debt, liquidityProvider approve pool to max value, srTranche deposit liquidity,
        // vaultOwner approveBeneficiary
        vm.assume(amountAllowed >= amountLoaned);
        vm.assume(collateralValue >= amountLoaned);
        vm.assume(liquidity >= amountLoaned);
        vm.assume(amountLoaned > 0);
        vm.assume(amountAllowed < type(uint256).max);
        vm.assume(beneficiary != vaultOwner);
        vm.assume(to != address(0));
        vm.assume(to != liquidityProvider);

        vault.setTotalValue(collateralValue);
        vm.prank(address(srTranche));
        pool.depositInLendingPool(liquidity, liquidityProvider);
        vm.prank(vaultOwner);
        pool.approveBeneficiary(beneficiary, amountAllowed, address(vault));

        vm.startPrank(beneficiary);
        // When: beneficiary borrow amountLoaned
        pool.borrow(amountLoaned, address(vault), to, emptyBytes3);
        vm.stopPrank();

        // Then: balanceOf pool should be equal to liquidity minus amountLoaned, balanceOf "to" should be equal to amountLoaned,
        // balanceOf vault should be equal to amountLoaned, creditAllowance should be equal to amountAllowed minus amountLoaned
        assertEq(asset.balanceOf(address(pool)), liquidity - amountLoaned);
        assertEq(asset.balanceOf(to), amountLoaned);
        assertEq(debt.balanceOf(address(vault)), amountLoaned);
        assertEq(pool.creditAllowance(address(vault), beneficiary), amountAllowed - amountLoaned);
    }

    function testSuccess_borrow_ByMaxAuthorisedAddress(
        uint256 amountLoaned,
        uint256 collateralValue,
        uint128 liquidity,
        address beneficiary,
        address to
    ) public {
        // Given: collateralValue and liquidity bigger than equal to amountLoaned, amountLoaned is bigger than 0,
        // beneficiary is not vaultOwner, to is not address 0 and not liquidityProvider,
        // creator setDebtToken to debt, setTotalValue to collateralValue, liquidityProvider approve pool to max value,
        // srTranche deposit liquidity, vaultOwner approveBeneficiary
        vm.assume(collateralValue >= amountLoaned);
        vm.assume(liquidity >= amountLoaned);
        vm.assume(amountLoaned > 0);
        vm.assume(beneficiary != vaultOwner);
        vm.assume(to != address(0));
        vm.assume(to != liquidityProvider);
        vm.assume(to != address(pool));

        vault.setTotalValue(collateralValue);
        vm.prank(address(srTranche));
        pool.depositInLendingPool(liquidity, liquidityProvider);
        vm.prank(vaultOwner);
        pool.approveBeneficiary(beneficiary, type(uint256).max, address(vault));

        vm.startPrank(beneficiary);
        // When: beneficiary borrow
        pool.borrow(amountLoaned, address(vault), to, emptyBytes3);
        vm.stopPrank();

        // Then: balanceOf pool should be equal to liquidity minus amountLoaned, balanceOf "to" should be equal to amountLoaned,
        // balanceOf vault should be equal to amountLoaned, creditAllowance should be equal to max value
        assertEq(asset.balanceOf(address(pool)), liquidity - amountLoaned);
        assertEq(asset.balanceOf(to), amountLoaned);
        assertEq(debt.balanceOf(address(vault)), amountLoaned);
        assertEq(pool.creditAllowance(address(vault), beneficiary), type(uint256).max);
    }

    function testSuccess_borrow_originationFeeAvailable(
        uint256 amountLoaned,
        uint256 collateralValue,
        uint128 liquidity,
        address to,
        uint8 originationFee,
        bytes3 ref
    ) public {
        vm.assume(amountLoaned <= type(uint256).max / (uint256(originationFee) + 1));
        vm.assume(amountLoaned <= type(uint256).max - (amountLoaned * originationFee / 10000));
        vm.assume(collateralValue >= amountLoaned + (amountLoaned * originationFee / 10000));
        vm.assume(liquidity >= amountLoaned);
        vm.assume(amountLoaned > 0);
        vm.assume(to != liquidityProvider);

        vm.prank(creator);
        pool.setOriginationFee(originationFee);

        vault.setTotalValue(collateralValue);
        vm.prank(liquidityProvider);
        asset.approve(address(pool), type(uint256).max);
        vm.prank(address(srTranche));
        pool.depositInLendingPool(liquidity, liquidityProvider);

        uint256 treasuryBalancePre = pool.realisedLiquidityOf(treasury);

        vm.startPrank(vaultOwner);
        pool.borrow(amountLoaned, address(vault), to, ref);
        vm.stopPrank();

        uint256 treasuryBalancePost = pool.realisedLiquidityOf(treasury);

        // Then: balanceOf pool should be equal to liquidity minus amountLoaned, balanceOf "actionHandler" should be equal to amountLoaned,
        // balanceOf vault should be equal to amountLoaned + fee
        assertEq(asset.balanceOf(address(pool)), liquidity - amountLoaned);
        assertEq(asset.balanceOf(to), amountLoaned);

        assertEq(debt.balanceOf(address(vault)), amountLoaned + (amountLoaned * originationFee / 10000));
        assertEq(treasuryBalancePre + (amountLoaned * originationFee / 10000), treasuryBalancePost);
    }

    function testSuccess_borrow_EmitReferralEvent(
        uint256 amountLoaned,
        uint256 collateralValue,
        uint128 liquidity,
        address to,
        uint8 originationFee,
        bytes3 ref
    ) public {
        // Given: collateralValue and liquidity bigger than equal to amountLoaned, amountLoaned is bigger than 0,
        // to is not address 0 and not liquidityProvider, creator setDebtToken to debt, setTotalValue to colletralValue,
        // liquidityProvider approve pool to max value, srTranche deposit liquidity
        vm.assume(amountLoaned <= type(uint256).max / (uint256(originationFee) + 1));
        vm.assume(amountLoaned <= type(uint256).max - (amountLoaned * originationFee / 10000));
        vm.assume(collateralValue >= amountLoaned + (amountLoaned * originationFee / 10000));
        vm.assume(liquidity >= amountLoaned);
        vm.assume(amountLoaned > 0);
        vm.assume(to != address(0));
        vm.assume(to != liquidityProvider);

        uint256 amountLoanedWithFee = amountLoaned + (amountLoaned * originationFee / 10000);

        vm.prank(creator);
        pool.setOriginationFee(originationFee);

        vault.setTotalValue(collateralValue);
        vm.prank(liquidityProvider);
        asset.approve(address(pool), type(uint256).max);
        vm.prank(address(srTranche));
        pool.depositInLendingPool(liquidity, liquidityProvider);

        vm.startPrank(vaultOwner);
        vm.expectEmit(true, true, true, true);
        emit Borrow(address(vault), ref, amountLoanedWithFee);
        pool.borrow(amountLoaned, address(vault), to, ref);
        vm.stopPrank();
    }

    function testRevert_repay_NonVault(uint256 amount, address nonVault) public {
        // Given: nonVault is not vault
        vm.assume(nonVault != address(vault));
        // When: repay amount to nonVault

        // Then: repay should revert with "LP_R: Not a vault"
        vm.expectRevert("LP_R: Not a vault");
        pool.repay(amount, nonVault);
    }

    function testRevert_repay_InsufficientFunds(uint128 amountLoaned, uint256 availablefunds, address sender) public {
        // Given: amountLoaned is bigger than availablefunds, availablefunds bigger than 0,
        // sender is not zero address, liquidityProvider or vaultOwner, creator setDebtToken to debt,
        // setTotalValue to amountLoaned, liquidityProvider approve max value, transfer availablefunds,
        // srTranche deposit amountLoaned, vaultOwner borrow amountLoaned
        vm.assume(amountLoaned > availablefunds);
        vm.assume(availablefunds > 0);
        vm.assume(sender != address(0));
        vm.assume(sender != liquidityProvider);
        vm.assume(sender != vaultOwner);

        vault.setTotalValue(amountLoaned);
        vm.prank(liquidityProvider);
        asset.transfer(sender, availablefunds);
        vm.prank(address(srTranche));
        pool.depositInLendingPool(amountLoaned, liquidityProvider);
        vm.prank(vaultOwner);
        pool.borrow(amountLoaned, address(vault), vaultOwner, emptyBytes3);

        vm.startPrank(sender);
        asset.approve(address(pool), type(uint256).max);
        // When: sender repays amountLoaned which is more than his available funds
        // Then: repay should revert with an ovcerflow
        vm.expectRevert(stdError.arithmeticError);
        pool.repay(amountLoaned, address(vault));
        vm.stopPrank();
    }

    function testRevert_repay_Paused(uint128 amountLoaned, uint256 availableFunds, address sender) public {
        // Given: amountLoaned is greater than availableFunds, availableFunds greater than 0,
        // sender is not zero address, liquidityProvider or vaultOwner, creator setDebtToken to debt,
        // setTotalValue to amountLoaned, liquidityProvider approve max value, transfer availableFunds,
        // srTranche deposit amountLoaned, vaultOwner borrow amountLoaned
        vm.assume(amountLoaned > availableFunds);
        vm.assume(availableFunds > 0);
        vm.assume(sender != address(0));
        vm.assume(sender != liquidityProvider);
        vm.assume(sender != vaultOwner);
        vm.warp(35 days);

        vault.setTotalValue(amountLoaned);
        vm.prank(liquidityProvider);
        asset.transfer(sender, availableFunds);
        vm.prank(address(srTranche));
        pool.depositInLendingPool(amountLoaned, liquidityProvider);
        vm.prank(vaultOwner);
        pool.borrow(amountLoaned, address(vault), vaultOwner, emptyBytes3);

        // When: pool is paused
        vm.prank(creator);
        pool.pause();

        vm.startPrank(sender);
        asset.approve(address(pool), type(uint256).max);
        // Then: repay should revert with an Paused
        vm.expectRevert("Guardian: repay paused");
        pool.repay(amountLoaned, address(vault));
        vm.stopPrank();
    }

    function testSuccess_repay_AmountInferiorLoan(uint128 amountLoaned, uint256 amountRepaid, address sender) public {
        // Given: amountLoaned is bigger than amountRepaid, amountRepaid bigger than 0,
        // sender is not zero address, liquidityProvider, vaultOwner or pool, creator setDebtToken to debt,
        // setTotalValue to amountLoaned, liquidityProvider approve max value, transfer amountRepaid,
        // srTranche deposit amountLoaned, vaultOwner borrow amountLoaned
        vm.assume(amountLoaned > amountRepaid);
        vm.assume(amountRepaid > 0);
        vm.assume(sender != address(0));
        vm.assume(sender != liquidityProvider);
        vm.assume(sender != vaultOwner);
        vm.assume(sender != address(pool));

        vault.setTotalValue(amountLoaned);
        vm.prank(liquidityProvider);
        asset.transfer(sender, amountRepaid);
        vm.prank(address(srTranche));
        pool.depositInLendingPool(amountLoaned, liquidityProvider);
        vm.prank(vaultOwner);
        pool.borrow(amountLoaned, address(vault), vaultOwner, emptyBytes3);

        vm.startPrank(sender);
        // When: sender approve pool with max value, repay amountRepaid
        asset.approve(address(pool), type(uint256).max);
        pool.repay(amountRepaid, address(vault));
        vm.stopPrank();

        // Then: balanceOf pool should be equal to amountRepaid, balanceOf sender should be equal to 0,
        // balanceOf vault should be equal to amountLoaned minus amountRepaid
        assertEq(asset.balanceOf(address(pool)), amountRepaid);
        assertEq(asset.balanceOf(sender), 0);
        assertEq(debt.balanceOf(address(vault)), amountLoaned - amountRepaid);
    }

    function testSuccess_Repay_ExactAmount(uint128 amountLoaned, address sender) public {
        // Given: amountLoaned is bigger than 0, sender is not zero address, liquidityProvider, vaultOwner or pool,
        // creator setDebtToken to debt, setTotalValue to amountLoaned, liquidityProvider approve max value, transfer amountRepaid,
        // srTranche deposit amountLoaned, vaultOwner borrow amountLoaned
        vm.assume(amountLoaned > 0);
        vm.assume(sender != address(0));
        vm.assume(sender != liquidityProvider);
        vm.assume(sender != vaultOwner);
        vm.assume(sender != address(pool));

        vault.setTotalValue(amountLoaned);
        vm.prank(liquidityProvider);
        asset.transfer(sender, amountLoaned);
        vm.prank(address(srTranche));
        pool.depositInLendingPool(amountLoaned, liquidityProvider);
        vm.prank(vaultOwner);
        pool.borrow(amountLoaned, address(vault), vaultOwner, emptyBytes3);

        vm.startPrank(sender);
        // When: sender approve pool with max value, repay amountLoaned
        asset.approve(address(pool), type(uint256).max);
        pool.repay(amountLoaned, address(vault));
        vm.stopPrank();

        // Then: balanceOf pool should be equal to amountLoaned, balanceOf sender and vault should be equal to 0
        assertEq(asset.balanceOf(address(pool)), amountLoaned);
        assertEq(asset.balanceOf(sender), 0);
        assertEq(debt.balanceOf(address(vault)), 0);
    }

    function testSuccess_repay_AmountExceedingLoan(uint128 amountLoaned, uint128 availablefunds, address sender)
        public
    {
        // Given: availablefunds is bigger than amountLoaned, amountLoaned bigger than 0,
        // sender is not zero address, liquidityProvider, vaultOwner or pool, creator setDebtToken to debt,
        // setTotalValue to amountLoaned, liquidityProvider approve max value, transfer availablefunds,
        // srTranche deposit amountLoaned, vaultOwner borrow amountLoaned
        vm.assume(availablefunds > amountLoaned);
        vm.assume(amountLoaned > 0);
        vm.assume(sender != address(0));
        vm.assume(sender != liquidityProvider);
        vm.assume(sender != vaultOwner);
        vm.assume(sender != address(pool));

        vault.setTotalValue(amountLoaned);
        vm.prank(liquidityProvider);
        asset.transfer(sender, availablefunds);
        vm.prank(address(srTranche));
        pool.depositInLendingPool(amountLoaned, liquidityProvider);
        vm.prank(vaultOwner);
        pool.borrow(amountLoaned, address(vault), vaultOwner, emptyBytes3);

        vm.startPrank(sender);
        // When: sender approve pool with max value, repay availablefunds
        asset.approve(address(pool), type(uint256).max);
        pool.repay(availablefunds, address(vault));
        vm.stopPrank();

        // Then: balanceOf pool should be equal to amountLoaned, balanceOf sender should be equal to availablefunds minus amountLoaned,
        // balanceOf vault should be equal to 0
        assertEq(asset.balanceOf(address(pool)), amountLoaned);
        assertEq(asset.balanceOf(sender), availablefunds - amountLoaned);
        assertEq(debt.balanceOf(address(vault)), 0);
    }
}

/* //////////////////////////////////////////////////////////////
                    LEVERAGED ACTIONS LOGIC
////////////////////////////////////////////////////////////// */
contract LeveragedActions is LendingPoolTest {
    function setUp() public override {
        super.setUp();

        vm.startPrank(creator);
        pool.addTranche(address(srTranche), 50, 0);
        pool.addTranche(address(jrTranche), 40, 20);
        vm.stopPrank();

        vm.prank(vaultOwner);
        vault = Vault(factory.createVault(1));

        vm.prank(liquidityProvider);
        asset.approve(address(pool), type(uint256).max);
    }

    function testRevert_doActionWithLeverage_NonVault(
        uint256 amount,
        address nonVault,
        address actionHandler,
        bytes calldata actionData
    ) public {
        // Given: nonVault is not vault
        vm.assume(nonVault != address(vault));
        // When: doActionWithLeverage as nonVault

        // Then: doActionWithLeverage should revert with "LP_DAWL: Not a vault"
        vm.expectRevert("LP_DAWL: Not a vault");
        pool.doActionWithLeverage(amount, nonVault, actionHandler, actionData, emptyBytes3);
    }

    function testRevert_doActionWithLeverage_Unauthorised(
        uint256 amount,
        address beneficiary,
        address actionHandler,
        bytes calldata actionData
    ) public {
        // Given: beneficiary is not vaultOwner, amount is bigger than 0
        vm.assume(beneficiary != vaultOwner);

        vm.assume(amount > 0);
        vm.startPrank(beneficiary);
        // When: doActionWithLeverage as beneficiary

        // Then: doActionWithLeverage should revert with stdError.arithmeticError
        vm.expectRevert(stdError.arithmeticError);
        pool.doActionWithLeverage(amount, address(vault), actionHandler, actionData, emptyBytes3);
        vm.stopPrank();
    }

    function testRevert_doActionWithLeverage_InsufficientApproval(
        uint256 amountAllowed,
        uint256 amountLoaned,
        address beneficiary,
        address actionHandler,
        bytes calldata actionData
    ) public {
        // Given: beneficiary is not vaultOwner, amountAllowed is less than amountLoaned, vaultOwner approveBeneficiary
        vm.assume(beneficiary != vaultOwner);
        vm.assume(amountAllowed < amountLoaned);

        vm.prank(vaultOwner);
        pool.approveBeneficiary(beneficiary, amountAllowed, address(vault));

        vm.startPrank(beneficiary);
        // When: doActionWithLeverage as beneficiary

        // Then: doActionWithLeverage should revert with stdError.arithmeticError
        vm.expectRevert(stdError.arithmeticError);
        pool.doActionWithLeverage(amountLoaned, address(vault), actionHandler, actionData, emptyBytes3);
        vm.stopPrank();
    }

    function testRevert_doActionWithLeverage_InsufficientLiquidity(
        uint128 amountLoaned,
        uint256 collateralValue,
        uint128 liquidity,
        address actionHandler,
        bytes calldata actionData
    ) public {
        // Given: collateralValue less than equal to amountLoaned, liquidity is bigger than 0 but less than amountLoaned,
        // actionHandler is not address 0, creator setDebtToken to debt, liquidityProvider approve pool to max value,
        // srTranche deposit liquidity, setTotalValue to colletralValue
        vm.assume(collateralValue >= amountLoaned);
        vm.assume(liquidity < amountLoaned);
        vm.assume(liquidity > 0);
        vm.assume(actionHandler != address(0));

        vm.prank(address(srTranche));
        pool.depositInLendingPool(liquidity, liquidityProvider);
        vault.setTotalValue(collateralValue);

        vm.startPrank(vaultOwner);
        // When: doActionWithLeverage amountLoaned as vaultOwner

        // Then: doActionWithLeverage should revert with "TRANSFER_FAILED"
        vm.expectRevert("TRANSFER_FAILED");
        pool.doActionWithLeverage(amountLoaned, address(vault), actionHandler, actionData, emptyBytes3);
        vm.stopPrank();
    }

    function testSuccess_doActionWithLeverage_ByVaultOwner(
        uint256 amountLoaned,
        uint256 collateralValue,
        uint128 liquidity,
        address actionHandler,
        bytes calldata actionData
    ) public {
        // Given: collateralValue and liquidity bigger than equal to amountLoaned, amountLoaned is bigger than 0,
        // actionHandler is not address 0 and not liquidityProvider, creator setDebtToken to debt, setTotalValue to colletralValue,
        // liquidityProvider approve pool to max value, srTranche deposit liquidity
        vm.assume(collateralValue >= amountLoaned);
        vm.assume(liquidity >= amountLoaned);
        vm.assume(amountLoaned > 0);
        vm.assume(actionHandler != address(0));
        vm.assume(actionHandler != liquidityProvider);

        vault.setTotalValue(collateralValue);
        vm.prank(liquidityProvider);
        asset.approve(address(pool), type(uint256).max);
        vm.prank(address(srTranche));
        pool.depositInLendingPool(liquidity, liquidityProvider);

        vm.startPrank(vaultOwner);
        // When: vaultOwner does action with leverage of amountLoaned
        pool.doActionWithLeverage(amountLoaned, address(vault), actionHandler, actionData, emptyBytes3);
        vm.stopPrank();

        // Then: balanceOf pool should be equal to liquidity minus amountLoaned, balanceOf "actionHandler" should be equal to amountLoaned,
        // balanceOf vault should be equal to amountLoaned
        assertEq(asset.balanceOf(address(pool)), liquidity - amountLoaned);
        assertEq(asset.balanceOf(actionHandler), amountLoaned);
        assertEq(debt.balanceOf(address(vault)), amountLoaned);
    }

    function testSuccess_doActionWithLeverage_ByLimitedAuthorisedAddress(
        uint256 amountAllowed,
        uint256 amountLoaned,
        uint256 collateralValue,
        uint128 liquidity,
        address beneficiary,
        address actionHandler,
        bytes calldata actionData
    ) public {
        // Given: amountAllowed, collateralValue and liquidity bigger than equal to amountLoaned, amountLoaned is bigger than 0,
        // amountAllowed is less than max value, beneficiary is not vaultOwner, actionHandler is not address 0 and not liquidityProvider,
        // creator setDebtToken to debt, liquidityProvider approve pool to max value, srTranche deposit liquidity,
        // vaultOwner approveBeneficiary
        vm.assume(amountAllowed >= amountLoaned);
        vm.assume(collateralValue >= amountLoaned);
        vm.assume(liquidity >= amountLoaned);
        vm.assume(amountLoaned > 0);
        vm.assume(amountAllowed < type(uint256).max);
        vm.assume(beneficiary != vaultOwner);
        vm.assume(actionHandler != address(0));
        vm.assume(actionHandler != liquidityProvider);

        vault.setTotalValue(collateralValue);
        vm.prank(address(srTranche));
        pool.depositInLendingPool(liquidity, liquidityProvider);
        vm.prank(vaultOwner);
        pool.approveBeneficiary(beneficiary, amountAllowed, address(vault));

        vm.startPrank(beneficiary);
        // When: beneficiary does action with leverage of amountLoaned
        pool.doActionWithLeverage(amountLoaned, address(vault), actionHandler, actionData, emptyBytes3);
        vm.stopPrank();

        // Then: balanceOf pool should be equal to liquidity minus amountLoaned, balanceOf "actionHandler" should be equal to amountLoaned,
        // balanceOf vault should be equal to amountLoaned, creditAllowance should be equal to amountAllowed minus amountLoaned
        assertEq(asset.balanceOf(address(pool)), liquidity - amountLoaned);
        assertEq(asset.balanceOf(actionHandler), amountLoaned);
        assertEq(debt.balanceOf(address(vault)), amountLoaned);
        assertEq(pool.creditAllowance(address(vault), beneficiary), amountAllowed - amountLoaned);
    }

    function testSuccess_doActionWithLeverage_ByMaxAuthorisedAddress(
        uint256 amountLoaned,
        uint256 collateralValue,
        uint128 liquidity,
        address beneficiary,
        address actionHandler,
        bytes calldata actionData
    ) public {
        // Given: collateralValue and liquidity bigger than equal to amountLoaned, amountLoaned is bigger than 0,
        // beneficiary is not vaultOwner, actionHandler is not address 0 and not liquidityProvider,
        // creator setDebtToken to debt, setTotalValue to collateralValue, liquidityProvider approve pool to max value,
        // srTranche deposit liquidity, vaultOwner approveBeneficiary
        vm.assume(collateralValue >= amountLoaned);
        vm.assume(liquidity >= amountLoaned);
        vm.assume(amountLoaned > 0);
        vm.assume(beneficiary != vaultOwner);
        vm.assume(actionHandler != address(0));
        vm.assume(actionHandler != liquidityProvider);
        vm.assume(actionHandler != address(pool));

        vault.setTotalValue(collateralValue);
        vm.prank(address(srTranche));
        pool.depositInLendingPool(liquidity, liquidityProvider);
        vm.prank(vaultOwner);
        pool.approveBeneficiary(beneficiary, type(uint256).max, address(vault));

        vm.startPrank(beneficiary);
        // When: beneficiary does action with leverage of amountLoaned
        pool.doActionWithLeverage(amountLoaned, address(vault), actionHandler, actionData, emptyBytes3);
        vm.stopPrank();

        // Then: balanceOf pool should be equal to liquidity minus amountLoaned, balanceOf "actionHandler" should be equal to amountLoaned,
        // balanceOf vault should be equal to amountLoaned, creditAllowance should be equal to max value
        assertEq(asset.balanceOf(address(pool)), liquidity - amountLoaned);
        assertEq(asset.balanceOf(actionHandler), amountLoaned);
        assertEq(debt.balanceOf(address(vault)), amountLoaned);
        assertEq(pool.creditAllowance(address(vault), beneficiary), type(uint256).max);
    }

    function testSuccss_doActionWithLeverage_originationFeeAvailable(
        uint256 amountLoaned,
        uint256 collateralValue,
        uint128 liquidity,
        address actionHandler,
        bytes calldata actionData,
        uint8 originationFee
    ) public {
        vm.assume(collateralValue >= amountLoaned);
        vm.assume(liquidity >= amountLoaned);
        vm.assume(amountLoaned > 0);
        vm.assume(actionHandler != address(0));
        vm.assume(actionHandler != liquidityProvider);

        vm.prank(creator);
        pool.setOriginationFee(originationFee);

        vault.setTotalValue(collateralValue);
        vm.prank(liquidityProvider);
        asset.approve(address(pool), type(uint256).max);
        vm.prank(address(srTranche));
        pool.depositInLendingPool(liquidity, liquidityProvider);

        uint256 treasuryBalancePre = pool.realisedLiquidityOf(treasury);

        vm.startPrank(vaultOwner);
        // When: vaultOwner does action with leverage of amountLoaned
        pool.doActionWithLeverage(amountLoaned, address(vault), actionHandler, actionData, emptyBytes3);
        vm.stopPrank();

        uint256 treasuryBalancePost = pool.realisedLiquidityOf(treasury);

        // Then: balanceOf pool should be equal to liquidity minus amountLoaned, balanceOf "actionHandler" should be equal to amountLoaned,
        // balanceOf vault should be equal to amountLoaned + fee
        assertEq(asset.balanceOf(address(pool)), liquidity - amountLoaned);
        assertEq(asset.balanceOf(actionHandler), amountLoaned);
        assertEq(debt.balanceOf(address(vault)), amountLoaned + (amountLoaned * originationFee / 10000));
        assertEq(treasuryBalancePre + (amountLoaned * originationFee / 10000), treasuryBalancePost);
    }

    function testSuccess_doActionWithLeverage_EmitReferralEvent(
        uint256 amountLoaned,
        uint256 collateralValue,
        uint128 liquidity,
        address actionHandler,
        bytes calldata actionData,
        uint8 originationFee,
        bytes3 ref
    ) public {
        vm.assume(amountLoaned <= type(uint256).max / (uint256(originationFee) + 1));
        vm.assume(amountLoaned <= type(uint256).max - (amountLoaned * originationFee / 10000));
        vm.assume(collateralValue >= amountLoaned + (amountLoaned * originationFee / 10000));
        vm.assume(liquidity >= amountLoaned);
        vm.assume(amountLoaned > 0);
        vm.assume(actionHandler != address(0));
        vm.assume(actionHandler != liquidityProvider);

        uint256 amountLoanedWithFee = amountLoaned + (amountLoaned * originationFee / 10000);

        vm.prank(creator);
        pool.setOriginationFee(originationFee);

        vault.setTotalValue(collateralValue);
        vm.prank(liquidityProvider);
        asset.approve(address(pool), type(uint256).max);
        vm.prank(address(srTranche));
        pool.depositInLendingPool(liquidity, liquidityProvider);

        vm.startPrank(vaultOwner);
        vm.expectEmit(true, true, true, true);
        emit Borrow(address(vault), ref, amountLoanedWithFee);
        // When: vaultOwner does action with leverage of amountLoaned
        pool.doActionWithLeverage(amountLoaned, address(vault), actionHandler, actionData, ref);
        vm.stopPrank();
    }
}

/* //////////////////////////////////////////////////////////////
                        ACCOUNTING LOGIC
////////////////////////////////////////////////////////////// */
contract AccountingTest is LendingPoolTest {
    using stdStorage for StdStorage;

    function setUp() public override {
        super.setUp();

        vm.startPrank(creator);
        pool.addTranche(address(srTranche), 50, 0);
        pool.addTranche(address(jrTranche), 40, 20);
        vm.stopPrank();

        vm.prank(vaultOwner);
        vault = Vault(factory.createVault(1));

        vm.prank(liquidityProvider);
        asset.approve(address(pool), type(uint256).max);
    }

    function testSuccess_totalAssets(uint120 realisedDebt, uint256 interestRate, uint24 deltaTimestamp) public {
        // Given: all neccesary contracts are deployed on the setup
        vm.assume(interestRate <= 10e3 * 10e18);
        //1000%
        vm.assume(interestRate > 0);
        vm.assume(deltaTimestamp <= 5 * 365 * 24 * 60 * 60);
        //5 year

        vm.prank(address(srTranche));
        pool.depositInLendingPool(type(uint128).max, liquidityProvider);
        vm.prank(creator);
        vault.setTotalValue(realisedDebt);

        vm.prank(vaultOwner);
        pool.borrow(realisedDebt, address(vault), vaultOwner, emptyBytes3);

        vm.prank(creator);
        pool.setInterestRate(interestRate);

        vm.warp(block.timestamp + deltaTimestamp);

        uint256 unrealisedDebt = calcUnrealisedDebtChecked(interestRate, deltaTimestamp, realisedDebt);
        uint256 expectedValue = realisedDebt + unrealisedDebt;

        uint256 actualValue = debt.totalAssets();

        assertEq(actualValue, expectedValue);
    }

    function testSuccess_liquidityOf(
        uint256 interestRate,
        uint24 deltaTimestamp,
        uint128 realisedDebt,
        uint120 initialLiquidity
    ) public {
        // Given: all necessary contracts are deployed on the setup
        vm.assume(deltaTimestamp <= 5 * 365 * 24 * 60 * 60);
        //5 year
        vm.assume(interestRate <= 10e3 * 10 ** 18);
        //1000%
        vm.assume(interestRate > 0);
        vm.assume(initialLiquidity >= realisedDebt);

        vm.prank(address(srTranche));
        pool.depositInLendingPool(initialLiquidity, liquidityProvider);
        vault.setTotalValue(realisedDebt);

        vm.prank(vaultOwner);
        pool.borrow(realisedDebt, address(vault), vaultOwner, emptyBytes3);

        // When: deltaTimestamp amount of time has passed
        vm.warp(block.timestamp + deltaTimestamp);

        vm.prank(creator);
        pool.setInterestRate(interestRate);

        uint256 unrealisedDebt = calcUnrealisedDebtChecked(interestRate, deltaTimestamp, realisedDebt);
        uint256 interest = unrealisedDebt * 50 / 90;
        if (interest * 90 < unrealisedDebt * 50) interest += 1;
        // interest for a tranche is rounded up
        uint256 expectedValue = initialLiquidity + interest;

        uint256 actualValue = pool.liquidityOf(address(srTranche));

        // Then: actualValue should be equal to expectedValue
        assertEq(actualValue, expectedValue);
    }
}

/* //////////////////////////////////////////////////////////////
                        INTERESTS LOGIC
////////////////////////////////////////////////////////////// */
contract InterestsTest is LendingPoolTest {
    using stdStorage for StdStorage;

    function setUp() public override {
        super.setUp();

        vm.startPrank(creator);
        pool.setTreasuryInterestWeight(10);
        pool.setTreasuryLiquidationWeight(80);
        pool.addTranche(address(srTranche), 50, 0);
        pool.addTranche(address(jrTranche), 40, 20);
        vm.stopPrank();

        vm.startPrank(vaultOwner);
        vault = Vault(factory.createVault(1));
        vm.stopPrank();
    }

    function testSuccess_calcUnrealisedDebt_Unchecked(uint24 deltaTimestamp, uint128 realisedDebt, uint256 interestRate)
        public
    {
        // Given: deltaTimestamp smaller than equal to 5 years,
        // realisedDebt smaller than equal to than 3402823669209384912995114146594816
        vm.assume(deltaTimestamp <= 5 * 365 * 24 * 60 * 60);
        //5 year
        vm.assume(interestRate <= 10 * 10 ** 18);
        //1000%
        vm.assume(realisedDebt <= type(uint128).max / (10 ** 5));
        //highest possible debt at 1000% over 5 years: 3402823669209384912995114146594816

        vm.startPrank(creator);
        pool.setInterestRate(interestRate);
        pool.setLastSyncedTimestamp(uint32(block.number));
        // And: the vaultOwner takes realisedDebt debt
        pool.setRealisedDebt(realisedDebt);
        vm.stopPrank();

        // When: deltaTimestamp have passed
        vm.warp(block.timestamp + deltaTimestamp);

        // Then: Unrealised debt should never overflow (-> calcUnrealisedDebtChecked does never error and same calculation unched are always equal)
        uint256 expectedValue = calcUnrealisedDebtChecked(interestRate, deltaTimestamp, realisedDebt);
        uint256 actualValue = pool.calcUnrealisedDebt();
        assertEq(expectedValue, actualValue);
    }

    function testSucces_syncInterests(
        uint24 deltaTimestamp,
        uint128 realisedDebt,
        uint120 realisedLiquidity,
        uint256 interestRate
    ) public {
        // Given: deltaTimestamp than 5 years, realisedDebt than 3402823669209384912995114146594816 and bigger than 0
        vm.assume(deltaTimestamp <= 5 * 365 * 24 * 60 * 60);
        //5 year
        vm.assume(interestRate <= 10 * 10 ** 18);
        //1000%
        vm.assume(realisedDebt <= type(uint128).max / (10 ** 5));
        //highest possible debt at 1000% over 5 years: 3402823669209384912995114146594816
        vm.assume(realisedDebt > 0);
        vm.assume(realisedDebt <= realisedLiquidity);

        // And: the vaultOwner takes realisedDebt debt
        vault.setTotalValue(realisedDebt);
        vm.prank(liquidityProvider);
        asset.approve(address(pool), type(uint256).max);
        vm.prank(address(srTranche));
        pool.depositInLendingPool(realisedLiquidity, liquidityProvider);
        vm.prank(vaultOwner);
        pool.borrow(realisedDebt, address(vault), address(vault), emptyBytes3);

        // And: deltaTimestamp have passed
        uint256 start_timestamp = block.timestamp;
        vm.warp(start_timestamp + deltaTimestamp);

        // When: Intersts are synced
        vm.prank(creator);
        pool.setInterestRate(interestRate);
        pool.syncInterests();

        uint256 interests = calcUnrealisedDebtChecked(interestRate, deltaTimestamp, realisedDebt);

        // Then: Total redeemable interest of LP providers and total open debt of borrowers should increase with interests
        assertEq(pool.totalRealisedLiquidity(), realisedLiquidity + interests);
        assertEq(debt.maxWithdraw(address(vault)), realisedDebt + interests);
        assertEq(debt.maxRedeem(address(vault)), realisedDebt);
        assertEq(debt.totalAssets(), realisedDebt + interests);
        assertEq(pool.lastSyncedTimestamp(), start_timestamp + deltaTimestamp);
    }

    function testSuccess_syncInterestsToLiquidityProviders(
        uint128 interests,
        uint8 weightSr,
        uint8 weightJr,
        uint8 weightTreasury
    ) public {
        uint256 totalInterestWeight = uint256(weightSr) + uint256(weightJr) + uint256(weightTreasury);
        vm.assume(totalInterestWeight > 0);
        // Given: all necessary contracts are deployed on the setup
        vm.startPrank(creator);
        pool.setInterestWeight(0, weightSr);
        pool.setInterestWeight(1, weightJr);
        pool.setTreasuryInterestWeight(weightTreasury);
        vm.stopPrank();

        // When: creator syncInterestsToLendingPool with amount
        pool.syncInterestsToLendingPool(interests);

        // Then: supplyBalances srTranche, jrTranche and treasury should be correct
        // TotalSupply should be equal to interest
        uint256 interestSr = uint256(interests) * weightSr / totalInterestWeight;
        uint256 interestJr = uint256(interests) * weightJr / totalInterestWeight;
        uint256 interestTreasury = interests - interestSr - interestJr;

        assertEq(pool.realisedLiquidityOf(address(srTranche)), interestSr);
        assertEq(pool.realisedLiquidityOf(address(jrTranche)), interestJr);
        assertEq(pool.realisedLiquidityOf(address(treasury)), interestTreasury);
        assertEq(pool.totalRealisedLiquidity(), interests);
    }
}

/* //////////////////////////////////////////////////////////////
                    INTEREST RATE LOGIC
////////////////////////////////////////////////////////////// */
contract InterestRateTest is LendingPoolTest {
    using stdStorage for StdStorage;

    function setUp() public override {
        super.setUp();

        vm.startPrank(creator);
        pool.setTreasuryInterestWeight(10);
        pool.setTreasuryLiquidationWeight(80);
        pool.addTranche(address(srTranche), 50, 0);
        pool.addTranche(address(jrTranche), 40, 20);
        vm.stopPrank();
    }

    function testRevert_setInterestConfig_NonOwner(
        address unprivilegedAddress,
        uint8 baseRate_,
        uint8 highSlope_,
        uint8 lowSlope_,
        uint8 utilisationThreshold_
    ) public {
        // Given: unprivilegedAddress is not creator, InterestRateConfiguration setted as config
        vm.assume(unprivilegedAddress != creator);

        // And: InterestRateConfiguration setted as config
        DataTypes.InterestRateConfiguration memory config = DataTypes.InterestRateConfiguration({
            baseRatePerYear: baseRate_,
            highSlopePerYear: highSlope_,
            lowSlopePerYear: lowSlope_,
            utilisationThreshold: utilisationThreshold_
        });

        // When: unprivilegedAddress calls setInterestConfig
        vm.startPrank(unprivilegedAddress);
        // Then: setInterestConfig should revert with UNAUTHORIZED
        vm.expectRevert("UNAUTHORIZED");
        pool.setInterestConfig(config);
        vm.stopPrank();
    }

    function testSuccess_setInterestConfig(
        uint8 baseRate_,
        uint8 highSlope_,
        uint8 lowSlope_,
        uint8 utilisationThreshold_
    ) public {
        // Given: InterestRateConfiguration data type setted as config
        DataTypes.InterestRateConfiguration memory config = DataTypes.InterestRateConfiguration({
            baseRatePerYear: baseRate_,
            highSlopePerYear: highSlope_,
            lowSlopePerYear: lowSlope_,
            utilisationThreshold: utilisationThreshold_
        });

        // When: creator calls setInterestConfig
        vm.prank(creator);
        pool.setInterestConfig(config);

        // Then: config is successfully set
        (uint256 baseRatePerYear, uint256 lowSlopePerYear, uint256 highSlopePerYear, uint256 utilisationThreshold) =
            pool.interestRateConfig();
        assertEq(baseRatePerYear, baseRate_);
        assertEq(highSlopePerYear, highSlope_);
        assertEq(lowSlopePerYear, lowSlope_);
        assertEq(utilisationThreshold, utilisationThreshold_);
    }

    function testSuccess_updateInterestRate(
        address sender,
        uint24 deltaTimestamp,
        uint128 realisedDebt,
        uint120 realisedLiquidity,
        uint256 interestRate
    ) public {
        // Given: deltaBlocks smaller than equal to 5 years,
        // realisedDebt smaller than equal to than 3402823669209384912995114146594816
        vm.assume(deltaTimestamp <= 5 * 365 * 24 * 60 * 60);
        //5 year
        vm.assume(interestRate <= 10 * 10 ** 18);
        //1000%
        vm.assume(realisedDebt <= type(uint128).max / (10 ** 5));
        //highest possible debt at 1000% over 5 years: 3402823669209384912995114146594816
        vm.assume(realisedDebt <= realisedLiquidity);

        // And: There is realisedLiquidity liquidity
        vm.startPrank(creator);
        pool.setTotalRealisedLiquidity(realisedLiquidity);
        // And: There is realisedDebt debt
        pool.setRealisedDebt(realisedDebt);
        pool.setInterestRate(interestRate);
        pool.setLastSyncedTimestamp(uint32(block.number));
        vm.stopPrank();

        // And: deltaTimestamp have passed
        uint256 start_timestamp = block.timestamp;
        vm.warp(start_timestamp + deltaTimestamp);

        // When: Interests are updated
        vm.prank(sender);
        pool.updateInterestRate();

        // Then interests should be up to date
        uint256 interest = calcUnrealisedDebtChecked(interestRate, deltaTimestamp, realisedDebt);
        uint256 interestSr = interest * 50 / 100;
        uint256 interestJr = interest * 40 / 100;
        uint256 interestTreasury = interest - interestSr - interestJr;

        assertEq(debt.totalAssets(), realisedDebt + interest);
        assertEq(pool.lastSyncedTimestamp(), start_timestamp + deltaTimestamp);
        assertEq(pool.realisedLiquidityOf(address(srTranche)), interestSr);
        assertEq(pool.realisedLiquidityOf(address(jrTranche)), interestJr);
        assertEq(pool.realisedLiquidityOf(address(treasury)), interestTreasury);
        assertEq(pool.totalRealisedLiquidity(), realisedLiquidity + interest);
    }
}

/* //////////////////////////////////////////////////////////////
                        LIQUIDATION LOGIC
////////////////////////////////////////////////////////////// */
contract LiquidationTest is LendingPoolTest {
    using stdStorage for StdStorage;

    function setUp() public override {
        super.setUp();

        vm.startPrank(creator);
        pool.setTreasuryInterestWeight(10);
        pool.setTreasuryLiquidationWeight(80);
        //Set Tranche interestWeight on 0 so that all yield goes to treasury
        pool.addTranche(address(srTranche), 0, 0);
        pool.addTranche(address(jrTranche), 0, 20);
        pool.changeGuardian(creator);
        vm.stopPrank();

        vm.prank(liquidityProvider);
        asset.approve(address(pool), type(uint256).max);

        vm.startPrank(vaultOwner);
        vault = Vault(factory.createVault(1));
        vm.stopPrank();
    }

    function testRevert_setLiquidator_Unauthorised(address liquidator_, address unprivilegedAddress) public {
        // Given: unprivilegedAddress is not the Owner
        vm.assume(unprivilegedAddress != creator);

        // When: unprivilegedAddress sets the Liquidator
        // Then: setLiquidator should revert with "UNAUTHORIZED"
        vm.startPrank(unprivilegedAddress);
        vm.expectRevert("UNAUTHORIZED");
        pool.setLiquidator(liquidator_);
        vm.stopPrank();
    }

    function testSuccess_setLiquidator(address liquidator_) public {
        // Given: all neccesary contracts are deployed on the setup

        // When: The owner sets the Liquidator
        vm.prank(creator);
        pool.setLiquidator(liquidator_);

        // Then: The liquidator should be equal to liquidator_
        assertEq(liquidator_, pool.liquidator());
    }

    function testRevert_liquidateVault_Paused(address liquidationInitiator, address vault_) public {
        // Given: The liquidator is set
        vm.prank(creator);
        pool.setLiquidator(address(liquidator));
        vm.warp(35 days);

        // And: pool is paused
        vm.prank(creator);
        pool.pause();

        // When: liquidationInitiator tries to liquidate the vault
        // Then: liquidateVault should revert with "LP_LV: Pool is paused"
        vm.expectRevert("Guardian: liquidation paused");
        vm.prank(liquidationInitiator);
        pool.liquidateVault(vault_);
    }

    function testRevert_liquidateVault_NoDebt(address liquidationInitiator, address vault_) public {
        // Given: The liquidator is set
        vm.prank(creator);
        pool.setLiquidator(address(liquidator));

        // And: Vault has no debt

        // When: liquidationInitiator tries to liquidate the vault
        // Then: liquidateVault should revert with "LP_LV: Not a Vault with debt"
        vm.startPrank(liquidationInitiator);
        vm.expectRevert("LP_LV: Not a Vault with debt");
        pool.liquidateVault(vault_);
        vm.stopPrank();
    }

    function testSuccess_liquidateVault(address liquidationInitiator, uint128 amountLoaned) public {
        // Given: all necessary contracts are deployed on the setup
        // And: The vault has debt
        vm.assume(amountLoaned > 0);
        vault.setTotalValue(amountLoaned);
        vm.prank(liquidityProvider);
        asset.approve(address(pool), type(uint256).max);
        vm.prank(address(srTranche));
        pool.depositInLendingPool(amountLoaned, liquidityProvider);
        vm.prank(vaultOwner);
        pool.borrow(amountLoaned, address(vault), vaultOwner, emptyBytes3);
        // And: The liquidator is set
        vm.prank(creator);
        pool.setLiquidator(address(liquidator));

        // When: Liquidator calls liquidateVault
        vm.prank(liquidationInitiator);
        pool.liquidateVault(address(vault));

        // Then: liquidationInitiator should be set
        assertEq(pool.liquidationInitiator(address(vault)), liquidationInitiator);

        // Then: The debt of the vault should be decreased with amountLiquidated
        assertEq(debt.balanceOf(address(vault)), 0);
        assertEq(debt.totalSupply(), 0);
    }

    function testRevert_settleLiquidation_Unauthorised(
        uint128 badDebt,
        uint128 liquidationInitiatorReward,
        uint128 liquidationPenalty,
        uint128 remainder,
        address unprivilegedAddress_
    ) public {
        // Given: unprivilegedAddress is not the liquidator
        vm.assume(unprivilegedAddress_ != address(liquidator));
        // Given: The liquidator is set
        vm.prank(creator);
        pool.setLiquidator(address(liquidator));

        // When: unprivilegedAddress settles a liquidation
        // Then: settleLiquidation should revert with "UNAUTHORIZED"
        vm.startPrank(unprivilegedAddress_);
        vm.expectRevert("UNAUTHORIZED");
        pool.settleLiquidation(
            address(vault), vaultOwner, badDebt, liquidationInitiatorReward, liquidationPenalty, remainder
        );
        vm.stopPrank();
    }

    function testSuccess_settleLiquidation_ProcessDefault(
        uint128 liquidity,
        uint128 badDebt,
        uint128 liquidationInitiatorReward,
        uint128 liquidationPenalty,
        uint128 remainder
    ) public {
        vm.assume(uint256(liquidity) + uint256(liquidationInitiatorReward) <= type(uint128).max + uint256(badDebt));
        // Given: provided liquidity is bigger than the default amount (Should always be true)
        vm.assume(liquidity >= badDebt);
        // And: badDebt is bigger than 0
        vm.assume(badDebt > 0);
        // And: Liquidity is deposited in Lending Pool
        vm.prank(address(srTranche));
        pool.depositInLendingPool(liquidity, liquidityProvider);
        // And: The liquidator is set
        vm.prank(creator);
        pool.setLiquidator(address(liquidator));

        stdstore.target(address(pool)).sig(pool.liquidationInitiator.selector).with_key(address(vault)).checked_write(
            liquidationInitiatorAddr
        );

        // When: Liquidator settles a liquidation
        vm.prank(address(liquidator));
        pool.settleLiquidation(
            address(vault), vaultOwner, badDebt, liquidationInitiatorReward, liquidationPenalty, remainder
        );

        // Then: Initiator should be able to claim his rewards for liquidation initiation
        address initiator = pool.liquidationInitiator(address(vault));
        assertEq(pool.realisedLiquidityOf(initiator), liquidationInitiatorReward);

        // And: The badDebt amount should be discounted from the most junior tranche
        assertEq(pool.realisedLiquidityOf(address(srTranche)), liquidity - badDebt);

        // And: The total realised liquidity should be updated
        assertEq(pool.totalRealisedLiquidity(), uint256(liquidity) + liquidationInitiatorReward - badDebt);
    }

    function testSuccess_settleLiquidation_OneTranche(uint128 liquiditySenior, uint128 liquidityJunior, uint128 badDebt)
        public
    {
        // srTranche calls depositInLendingPool for liquiditySenior, jrTranche calls depositInLendingPool for liquidityJunior
        vm.assume(liquiditySenior <= type(uint128).max - liquidityJunior);
        uint256 totalAmount = uint256(liquiditySenior) + uint256(liquidityJunior);
        vm.assume(badDebt < liquidityJunior);

        vm.prank(address(srTranche));
        pool.depositInLendingPool(liquiditySenior, liquidityProvider);
        vm.prank(address(jrTranche));
        pool.depositInLendingPool(liquidityJunior, liquidityProvider);

        // And: The liquidator is set
        vm.prank(creator);
        pool.setLiquidator(address(liquidator));

        // When: Liquidator settles a liquidation
        vm.prank(address(liquidator));
        pool.settleLiquidation(address(vault), vaultOwner, badDebt, 0, 0, 0);

        // Then: realisedLiquidityOf for srTranche should be liquiditySenior, realisedLiquidityOf jrTranche should be liquidityJunior minus badDebt,
        // totalRealisedLiquidity should be equal to totalAmount minus badDebt
        assertEq(pool.realisedLiquidityOf(address(srTranche)), liquiditySenior);
        assertEq(pool.realisedLiquidityOf(address(jrTranche)), liquidityJunior - badDebt);
        assertEq(pool.totalRealisedLiquidity(), totalAmount - badDebt);
    }

    function testSuccess_settleLiquidation_TwoTranches(
        uint128 liquiditySenior,
        uint128 liquidityJunior,
        uint128 badDebt
    ) public {
        vm.assume(badDebt > 0);
        // Given: srTranche deposit liquiditySenior, jrTranche deposit liquidityJunior
        vm.assume(liquiditySenior <= type(uint128).max - liquidityJunior);
        uint256 totalAmount = uint256(liquiditySenior) + uint256(liquidityJunior);
        vm.assume(badDebt < totalAmount);
        vm.assume(badDebt >= liquidityJunior);

        vm.prank(address(srTranche));
        pool.depositInLendingPool(liquiditySenior, liquidityProvider);
        vm.prank(address(jrTranche));
        pool.depositInLendingPool(liquidityJunior, liquidityProvider);

        // And: The liquidator is set
        vm.prank(creator);
        pool.setLiquidator(address(liquidator));

        // When: Liquidator settles a liquidation
        vm.prank(address(liquidator));
        pool.settleLiquidation(address(vault), vaultOwner, badDebt, 0, 0, 0);

        // Then: supplyBalances srTranche should be totalAmount minus badDebt, supplyBalances jrTranche should be 0,
        // totalSupply should be equal to totalAmount minus badDebt, isTranche for jrTranche should return false
        assertEq(pool.realisedLiquidityOf(address(srTranche)), totalAmount - badDebt);
        assertEq(pool.realisedLiquidityOf(address(jrTranche)), 0);
        assertEq(pool.totalRealisedLiquidity(), totalAmount - badDebt);
        assertFalse(pool.isTranche(address(jrTranche)));
    }

    function testSuccess_settleLiquidation_TwoTranchesMaxDebt(uint128 liquiditySenior, uint128 liquidityJunior)
        public
    {
        // Given: srTranche deposit liquiditySenior, jrTranche deposit liquidityJunior
        vm.assume(liquiditySenior <= type(uint128).max - liquidityJunior);
        uint128 badDebt = liquiditySenior + liquidityJunior;
        vm.assume(badDebt > 0);

        vm.prank(address(srTranche));
        pool.depositInLendingPool(liquiditySenior, liquidityProvider);
        vm.prank(address(jrTranche));
        pool.depositInLendingPool(liquidityJunior, liquidityProvider);

        // And: The liquidator is set
        vm.prank(creator);
        pool.setLiquidator(address(liquidator));

        // When: Liquidator settles a liquidation
        vm.prank(address(liquidator));
        pool.settleLiquidation(address(vault), vaultOwner, badDebt, 0, 0, 0);

        // Then: supplyBalances srTranche should be totalAmount minus badDebt, supplyBalances jrTranche should be 0,
        // totalSupply should be equal to totalAmount minus badDebt, isTranche for jrTranche should return false
        assertEq(pool.realisedLiquidityOf(address(srTranche)), 0);
        assertEq(pool.realisedLiquidityOf(address(jrTranche)), 0);
        assertEq(pool.totalRealisedLiquidity(), 0);
        assertFalse(pool.isTranche(address(jrTranche)));
        assertFalse(pool.isTranche(address(srTranche)));
    }

    function testRevert_settleLiquidation_ExcessDebt(uint128 liquiditySenior, uint128 liquidityJunior, uint128 badDebt)
        public
    {
        // Given: badDebt, liquidityJunior and liquiditySenior bigger than 0,
        // srTranche calls depositInLendingPool for liquiditySenior, jrTranche calls depositInLendingPool for liquidityJunior
        // vm.assume(liquiditySenior <= type(uint256).max - liquidityJunior);
        uint256 totalAmount = uint256(liquiditySenior) + uint256(liquidityJunior);
        vm.assume(badDebt > totalAmount);
        vm.assume(badDebt > 0);

        vm.prank(address(srTranche));
        pool.depositInLendingPool(liquiditySenior, liquidityProvider);
        vm.prank(address(jrTranche));
        pool.depositInLendingPool(liquidityJunior, liquidityProvider);

        // And: The liquidator is set
        vm.prank(creator);
        pool.setLiquidator(address(liquidator));

        // When: Liquidator settles a liquidation
        vm.expectRevert(stdError.arithmeticError);
        vm.prank(address(liquidator));
        pool.settleLiquidation(address(vault), vaultOwner, badDebt, 0, 0, 0);
    }

    function testSuccess_settleLiquidation_Surplus(
        uint128 liquidity,
        uint128 liquidationInitiatorReward,
        uint128 liquidationPenalty,
        uint128 remainder
    ) public {
        vm.assume(
            uint256(liquidity) + uint256(liquidationInitiatorReward) <= type(uint128).max - uint256(liquidationPenalty)
        );
        vm.assume(
            uint256(liquidity) + uint256(liquidationInitiatorReward) + uint256(liquidationPenalty)
                <= type(uint128).max - uint256(remainder)
        );

        vm.assume(liquidationInitiatorReward > 0);
        // Given: Liquidity is deposited in Lending Pool
        vm.prank(address(srTranche));
        pool.depositInLendingPool(liquidity, liquidityProvider);
        // And: The liquidator is set
        vm.prank(creator);
        pool.setLiquidator(address(liquidator));

        stdstore.target(address(pool)).sig(pool.liquidationInitiator.selector).with_key(address(vault)).checked_write(
            liquidationInitiatorAddr
        );

        // When: Liquidator settles a liquidation
        vm.prank(address(liquidator));
        pool.settleLiquidation(address(vault), vaultOwner, 0, liquidationInitiatorReward, liquidationPenalty, remainder);

        address initiator = pool.liquidationInitiator(address(vault));
        // round up
        uint256 liqPenaltyTreasury =
            uint256(liquidationPenalty) * pool.liquidationWeightTreasury() / pool.totalLiquidationWeight();
        if (
            uint256(liqPenaltyTreasury) * pool.totalLiquidationWeight()
                < uint256(liquidationPenalty) * pool.liquidationWeightTreasury()
        ) {
            liqPenaltyTreasury++;
        }

        uint256 liqPenaltyJunior =
            uint256(liquidationPenalty) * pool.liquidationWeightTranches(1) / pool.totalLiquidationWeight();
        if (
            uint256(liqPenaltyTreasury) * pool.totalLiquidationWeight()
                < uint256(liquidationPenalty) * pool.liquidationWeightTranches(1)
        ) {
            liqPenaltyTreasury--;
        }

        // Then: Initiator should be able to claim his rewards for liquidation initiation
        assertEq(pool.realisedLiquidityOf(initiator), liquidationInitiatorReward);
        // And: The liquidity amount from the most senior tranche should remain the same
        assertEq(pool.realisedLiquidityOf(address(srTranche)), liquidity);
        // And: The jr tranche will get its part of the liquidationpenalty
        assertEq(pool.realisedLiquidityOf(address(jrTranche)), liqPenaltyJunior);
        // And: treasury will get its part of the liquidationpenalty
        assertEq(pool.realisedLiquidityOf(address(treasury)), liqPenaltyTreasury);
        // And: The remaindershould be claimable by the original owner
        assertEq(pool.realisedLiquidityOf(vaultOwner), remainder);
        // And: The total realised liquidity should be updated
        assertEq(pool.totalRealisedLiquidity(), liquidity + liquidationInitiatorReward + liquidationPenalty + remainder);
    }
}

/* //////////////////////////////////////////////////////////////
                        VAULT LOGIC
////////////////////////////////////////////////////////////// */
contract VaultTest is LendingPoolTest {
    using stdStorage for StdStorage;

    function setUp() public override {
        super.setUp();
        vm.startPrank(creator);
        pool.setTreasuryInterestWeight(10);
        pool.setTreasuryLiquidationWeight(80);
        //Set Tranche interestWeight on 0 so that all yield goes to treasury
        pool.addTranche(address(srTranche), 50, 0);
        pool.addTranche(address(jrTranche), 40, 20);
        vm.stopPrank();

        vm.prank(liquidityProvider);
        asset.approve(address(pool), type(uint256).max);

        vm.prank(address(srTranche));
        pool.depositInLendingPool(type(uint128).max, liquidityProvider);

        vm.startPrank(vaultOwner);
        vault = Vault(factory.createVault(1));
        vm.stopPrank();

        vm.prank(creator);
        pool.setLiquidator(address(liquidator));
    }

    function testRevert_setVaultVersion_NonOwner(address unprivilegedAddress, uint256 vaultVersion, bool valid)
        public
    {
        vm.assume(unprivilegedAddress != creator);

        vm.startPrank(unprivilegedAddress);
        vm.expectRevert("UNAUTHORIZED");
        pool.setVaultVersion(vaultVersion, valid);
        vm.stopPrank();
    }

    function testSuccess_setVaultVersion_setValid(uint256 vaultVersion) public {
        vm.prank(creator);
        pool.setVaultVersion(vaultVersion, true);

        assertTrue(pool.isValidVersion(vaultVersion));
    }

    function testSuccess_setVaultVersion_setInvalid(uint256 vaultVersion) public {
        vm.prank(creator);
        pool.setIsValidVersion(vaultVersion, true);

        vm.prank(creator);
        pool.setVaultVersion(vaultVersion, false);

        assertTrue(!pool.isValidVersion(vaultVersion));
    }

    function testRevert_openMarginAccount_NonVault(address unprivilegedAddress, uint256 vaultVersion) public {
        // Given: sender is not a vault
        vm.assume(unprivilegedAddress != address(vault));

        // When: sender wants to open a margin account
        // Then: openMarginAccount should revert with "LP_OMA: Not a vault"
        vm.startPrank(unprivilegedAddress);
        vm.expectRevert("LP_OMA: Not a vault");
        pool.openMarginAccount(vaultVersion);
        vm.stopPrank();
    }

    function testSuccess_openMarginAccount_InvalidVaultVersion(uint256 vaultVersion) public {
        // Given: sender is a vault
        vm.startPrank(address(vault));

        // When: vault opens a margin account
        (bool success, address basecurrency, address liquidator_) = pool.openMarginAccount(vaultVersion);

        // Then: openMarginAccount should return succes and correct contract addresses
        assertTrue(!success);
        assertEq(address(0), basecurrency);
        assertEq(address(0), liquidator_);
    }

    function testSuccess_openMarginAccount_ValidVaultVersion(uint256 vaultVersion) public {
        // Given: vaultVersion is valid
        vm.prank(creator);
        pool.setVaultVersion(vaultVersion, true);

        // And: sender is a vault
        vm.startPrank(address(vault));

        // When: vault opens a margin account
        (bool success, address basecurrency, address liquidator_) = pool.openMarginAccount(vaultVersion);

        // Then: openMarginAccount should return succes and correct contract addresses
        assertTrue(success);
        assertEq(address(asset), basecurrency);
        assertEq(address(liquidator), liquidator_);
    }

    function testSuccess_getOpenPosition(uint128 amountLoaned) public {
        // Given: a vault has taken out debt
        vm.assume(amountLoaned > 0);
        vault.setTotalValue(amountLoaned);
        vm.prank(vaultOwner);
        pool.borrow(amountLoaned, address(vault), vaultOwner, emptyBytes3);

        // When: The vault fetches its open position
        uint256 openPosition = pool.getOpenPosition(address(vault));

        // Then: The open position should equal the amount loaned
        assertEq(amountLoaned, openPosition);
    }
}

/* //////////////////////////////////////////////////////////////
                        GUARDIAN LOGIC
////////////////////////////////////////////////////////////// */
contract GuardianTest is LendingPoolTest {
    using stdStorage for StdStorage;

    address pauseGuardian = address(17);

    function setUp() public override {
        super.setUp();

        // Set Guardian
        vm.startPrank(creator);
        pool.changeGuardian(pauseGuardian);
        vm.stopPrank();

        // Warp the block timestamp to 60days for smooth testing
        vm.warp(60 days);
    }

    function testRevert_depositInLendingPool_Paused() public {
        // Given: all necessary contracts are deployed on the setup
        assertEq(pool.guardian(), pauseGuardian);

        // When: the guardian pauses the pool
        vm.prank(pauseGuardian);
        pool.pause();
        vm.stopPrank();

        // Then: the pool should be paused
        assertTrue(pool.depositPaused());
        // And: the pool should not be able to deposit
        vm.prank(liquidityProvider);
        asset.approve(address(pool), type(uint256).max);
        vm.prank(address(srTranche));
        vm.expectRevert("Guardian: deposit paused");
        pool.depositInLendingPool(type(uint128).max, liquidityProvider);
    }

    function testRevert_borrow_Paused() public {
        // Given: all necessary contracts are deployed on the setup
        assertEq(pool.guardian(), pauseGuardian);

        // When: the guardian pauses the pool
        vm.prank(pauseGuardian);
        pool.pause();
        vm.stopPrank();

        // Then: the pool should be paused
        assertTrue(pool.borrowPaused());
        vm.startPrank(vaultOwner);
        // And: the pool should not be able to borrow
        vm.expectRevert("Guardian: borrow paused");
        pool.borrow(uint256(20 * 10 ** 18), address(vault), address(412), emptyBytes3);
        vm.stopPrank();
    }

    function testRevert_withdrawFromLendingPool_Paused() public {
        // Given: all necessary contracts are deployed on the setup
        assertEq(pool.guardian(), pauseGuardian);

        // When: the guardian pauses the pool
        vm.prank(pauseGuardian);
        pool.pause();
        vm.stopPrank();

        // Then: the pool should be paused
        assertTrue(pool.withdrawPaused());
        vm.startPrank(address(srTranche));
        // And: the pool should not be able to borrow
        vm.expectRevert("Guardian: withdraw paused");
        pool.withdrawFromLendingPool(uint128(20 * 10 ** 18), address(42));
        vm.stopPrank();
    }

    function testRevert_liquidateVault_Paused() public {
        // Given: all necessary contracts are deployed on the setup
        assertEq(pool.guardian(), pauseGuardian);
        // And: The liquidator is set
        vm.prank(creator);
        pool.setLiquidator(address(liquidator));

        // When: the guardian pauses the pool
        vm.prank(pauseGuardian);
        pool.pause();
        vm.stopPrank();

        // Then: the pool should be paused
        assertTrue(pool.liquidationPaused());
        // And: the pool should not be able to borrow
        vm.expectRevert("Guardian: liquidation paused");
        pool.liquidateVault(address(vault));
        vm.stopPrank();
    }

    function testRevert_repay_Paused() public {
        // Given: all necessary contracts are deployed on the setup
        assertEq(pool.guardian(), pauseGuardian);

        // When: the guardian pauses the pool
        vm.prank(pauseGuardian);
        pool.pause();
        vm.stopPrank();

        // Then: the pool should be paused
        assertTrue(pool.repayPaused());
        vm.startPrank(vaultOwner);
        asset.approve(address(pool), type(uint256).max);
        // And: the pool should not be able to borrow
        vm.expectRevert("Guardian: repay paused");
        pool.repay(uint128(20 * 10 ** 18), address(42));
        vm.stopPrank();
    }

    function testSuccess_withdraw_OwnerUnpausesDepositAndWithdrawOnly(uint256 timePassed) public {
        // Preprocess: set fuzzing limits
        vm.assume(timePassed < 30 days);
        vm.assume(timePassed > 0);

        // Given: all necessary contracts are deployed on the setup
        assertEq(pool.guardian(), pauseGuardian);

        // And: Tranches are added
        vm.startPrank(creator);
        pool.addTranche(address(srTranche), 50, 0);
        pool.addTranche(address(jrTranche), 40, 20);
        vm.stopPrank();

        // And: the guardian pauses the pool
        vm.prank(pauseGuardian);
        pool.pause();
        vm.stopPrank();

        // And: and time passes
        vm.warp(block.timestamp + timePassed);

        // When: the owner unpauses the pool, only withdraw and deposit
        vm.prank(creator);
        pool.unPause(true, false, true, false, true);
        vm.stopPrank();

        // Then: the variables should be set correctly
        assertTrue(!pool.depositPaused());
        assertTrue(pool.borrowPaused());
        assertTrue(!pool.withdrawPaused());
        assertTrue(pool.repayPaused());

        // And: the pool should not be able to repay
        vm.expectRevert("Guardian: repay paused");
        pool.repay(uint128(20 * 10 ** 18), address(42));
        vm.stopPrank();

        // And: the pool should be able to deposit and withdraw
        vm.prank(liquidityProvider);
        asset.approve(address(pool), type(uint256).max);
        vm.startPrank(address(srTranche));
        pool.depositInLendingPool(uint128(20 * 10 ** 18), liquidityProvider);

        pool.withdrawFromLendingPool(uint128(19 * 10 ** 18), address(412));
        vm.stopPrank();
    }

    function testSuccess_withdraw_UserUnpauses(uint64 deltaTimePassed, address randomUser) public {
        // Preprocess: set fuzzing limits
        uint256 timePassed = 30 days + 1;
        vm.assume(deltaTimePassed < 30 days);
        timePassed = timePassed + uint256(deltaTimePassed);
        vm.assume(randomUser != address(0));
        vm.assume(randomUser != creator);
        vm.assume(randomUser != pauseGuardian);

        // Given: all necessary contracts are deployed on the setup
        assertEq(pool.guardian(), pauseGuardian);

        // And: Tranches are added
        vm.startPrank(creator);
        pool.addTranche(address(srTranche), 50, 0);
        pool.addTranche(address(jrTranche), 40, 20);
        vm.stopPrank();

        // And: the guardian pauses the pool
        vm.prank(pauseGuardian);
        pool.pause();
        vm.stopPrank();

        // And: and time passes
        vm.warp(block.timestamp + timePassed);

        // When: the randomUser unpauses the pool
        vm.prank(randomUser);
        pool.unPause();
        vm.stopPrank();

        // Then: the variables should be set correctly
        assertTrue(!pool.depositPaused());
        assertTrue(!pool.borrowPaused());
        assertTrue(!pool.withdrawPaused());
        assertTrue(!pool.repayPaused());

        // And: the pool should be able to deposit and withdraw
        vm.prank(liquidityProvider);
        asset.approve(address(pool), type(uint256).max);
        vm.startPrank(address(srTranche));
        pool.depositInLendingPool(uint128(20 * 10 ** 18), liquidityProvider);

        pool.withdrawFromLendingPool(uint128(19 * 10 ** 18), address(412));
        vm.stopPrank();
    }
}<|MERGE_RESOLUTION|>--- conflicted
+++ resolved
@@ -391,9 +391,6 @@
         pool.depositInLendingPool(amount1, liquidityProvider);
     }
 
-<<<<<<< HEAD
-    function testSuccess_depositInLendingPool_FirstDepositByTranche(uint128 amount) public {
-=======
     function testRevert_depositInLendingPool_SupplyCap(uint256 amount, uint256 supplyCap) public {
         // Given: amount should be greater than 1
         vm.assume(amount > 1);
@@ -438,7 +435,6 @@
     }
 
     function testSuccess_depositInLendingPool_FirstDepositByTranche(uint256 amount) public {
->>>>>>> df129766
         vm.prank(address(srTranche));
         // When: srTranche deposit
         pool.depositInLendingPool(amount, liquidityProvider);
