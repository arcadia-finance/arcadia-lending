/**
 * Created by Arcadia Finance
 * https://www.arcadia.finance
 *
 * SPDX-License-Identifier: BUSL-1.1
 */
pragma solidity ^0.8.13;

import "../lib/forge-std/src/Test.sol";
import "../src/LendingPool.sol";
import "../src/mocks/Asset.sol";
import "../src/mocks/Factory.sol";
import "../src/mocks/Liquidator.sol";
import "../src/Tranche.sol";
import "../src/DebtToken.sol";

contract LendingPoolExtension is LendingPool {
    //Extensions to test internal functions
    constructor(ERC20 _asset, address _treasury, address _vaultFactory) LendingPool(_asset, _treasury, _vaultFactory) {}

    function popTranche(uint256 index, address tranche) public {
        _popTranche(index, tranche);
    }

    function syncInterestsToLendingPool(uint128 assets) public {
        _syncInterestsToLiquidityProviders(assets);
    }

    function syncLiquidationPenaltyToLiquidityProviders(uint128 assets) public {
        _syncLiquidationPenaltyToLiquidityProviders(assets);
    }

    function processDefault(uint256 assets) public {
        _processDefault(assets);
    }

    function syncInterests() public {
        _syncInterests();
    }

    function setTotalRealisedLiquidity(uint128 totalRealisedLiquidity_) public {
        totalRealisedLiquidity = totalRealisedLiquidity_;
    }

    function setLastSyncedTimestamp(uint32 lastSyncedTimestamp_) public {
        lastSyncedTimestamp = lastSyncedTimestamp_;
    }

    function setRealisedDebt(uint256 realisedDebt_) public {
        realisedDebt = realisedDebt_;
    }

    function setInterestRate(uint256 interestRate_) public {
        interestRate = interestRate_;
    }

    function setIsValidVersion(uint256 version, bool allowed) public {
        isValidVersion[version] = allowed;
    }

    function numberOfTranches() public view returns (uint256) {
        return tranches.length;
    }
<<<<<<< HEAD

    function setAuctionsInProgress(uint96 amount) public {
        auctionsInProgress = amount;
    }
=======
>>>>>>> 4aacad88
}

abstract contract LendingPoolTest is Test {
    Asset asset;
    Factory factory;
    LendingPoolExtension pool;
    Tranche srTranche;
    Tranche jrTranche;
    DebtToken debt;
    Vault vault;
    Liquidator liquidator;

    address creator = address(1);
    address tokenCreator = address(2);
    address treasury = address(4);
    address vaultOwner = address(5);
    address liquidityProvider = address(6);
    address liquidationInitiatorAddr = address(7);

    bytes3 public emptyBytes3;

    event Borrow(address indexed vault, bytes3 indexed referrer, uint256 amount);

    //Before
    constructor() {
        vm.startPrank(tokenCreator);
        asset = new Asset("Asset", "ASSET", 18);
        asset.mint(liquidityProvider, type(uint256).max);
        vm.stopPrank();

        vm.startPrank(creator);
        factory = new Factory();
        liquidator = new Liquidator();
        vm.stopPrank();
    }

    //Before Each
    function setUp() public virtual {
        vm.startPrank(creator);
        pool = new LendingPoolExtension(asset, treasury, address(factory));
        srTranche = new Tranche(address(pool), "Senior", "SR");
        jrTranche = new Tranche(address(pool), "Junior", "JR");
        vm.stopPrank();

        debt = DebtToken(address(pool));
    }

    //Helper functions
    function calcUnrealisedDebtChecked(uint256 interestRate, uint24 deltaTimestamp, uint256 realisedDebt)
        internal
        view
        returns (uint256 unrealisedDebt)
    {
        uint256 base = 1e18 + interestRate;
        uint256 exponent = uint256(deltaTimestamp) * 1e18 / pool.YEARLY_SECONDS();
        unrealisedDebt = (uint256(realisedDebt) * (LogExpMath.pow(base, exponent) - 1e18)) / 1e18;
    }
}

/* //////////////////////////////////////////////////////////////
                            DEPLOYMENT
////////////////////////////////////////////////////////////// */
contract DeploymentTest is LendingPoolTest {
    function setUp() public override {
        super.setUp();
    }

    function testSuccess_deployment() public {
        assertEq(pool.name(), string("Arcadia Asset Debt"));
        assertEq(pool.symbol(), string("darcASSET"));
        assertEq(pool.decimals(), 18);
        assertEq(pool.vaultFactory(), address(factory));
        assertEq(pool.treasury(), treasury);
    }
}

/* //////////////////////////////////////////////////////////////
                        TRANCHES LOGIC
////////////////////////////////////////////////////////////// */
contract TranchesTest is LendingPoolTest {
    function setUp() public override {
        super.setUp();
    }

    function testRevert_addTranche_InvalidOwner(address unprivilegedAddress) public {
        // Given: unprivilegedAddress is not the creator
        vm.assume(unprivilegedAddress != creator);

        vm.startPrank(unprivilegedAddress);
        // When: unprivilegedAddress calls addTranche
        // Then: addTranche should revert with UNAUTHORIZED
        vm.expectRevert("UNAUTHORIZED");
        pool.addTranche(address(srTranche), 50, 0);
        vm.stopPrank();
    }

    function testSuccess_addTranche_SingleTranche(uint16 interestWeight, uint16 liquidationWeight) public {
        // Given: all neccesary contracts are deployed on the setup
        vm.prank(creator);
        // When: creator calls addTranche with srTranche as Tranche address and 50 as interestWeight
        pool.addTranche(address(srTranche), interestWeight, liquidationWeight);

        // Then: pool totalInterestWeight should be equal to 50, interestWeightTranches 0 should be equal to 50,
        // interestWeight of srTranche should be equal to 50, tranches 0 should be equal to srTranche,
        // isTranche for srTranche should return true
        assertEq(pool.totalInterestWeight(), interestWeight);
        assertEq(pool.interestWeightTranches(0), interestWeight);
        assertEq(pool.interestWeight(address(srTranche)), interestWeight);
        assertEq(pool.totalLiquidationWeight(), liquidationWeight);
        assertEq(pool.liquidationWeightTranches(0), liquidationWeight);
        assertEq(pool.tranches(0), address(srTranche));
        assertTrue(pool.isTranche(address(srTranche)));
    }

    function testRevert_addTranche_SingleTrancheTwice() public {
        // Given: creator calls addTranche with srTranche and 50
        vm.startPrank(creator);
        pool.addTranche(address(srTranche), 50, 0);
        // When: creator calls addTranche again with srTranche and 40

        // Then: addTranche should revert with TR_AD: Already exists
        vm.expectRevert("TR_AD: Already exists");
        pool.addTranche(address(srTranche), 40, 0);
        vm.stopPrank();
    }

    function testSuccess_addTranche_MultipleTranches(
        uint16 interestWeightSr,
        uint16 liquidationWeightSr,
        uint16 interestWeightJr,
        uint16 liquidationWeightJr
    ) public {
        // Given: all neccesary contracts are deployed on the setup
        vm.startPrank(creator);
        // When: creator calls addTranche for srTranche and jrTranche with 50 and 40 interestWeightTranches
        pool.addTranche(address(srTranche), interestWeightSr, liquidationWeightSr);
        pool.addTranche(address(jrTranche), interestWeightJr, liquidationWeightJr);
        vm.stopPrank();

        // Then: pool totalInterestWeight should be equal to 90, interestWeightTranches index 0 should be equal to 50,
        // interestWeightTranches index 1 should be equal to 40, interestWeight of srTranche should be equal to 50,
        // interestWeight of jrTranche should be equal to 40, tranches index 0 should be equal to srTranche,
        // tranches index 1 should be equal to jrTranche, isTranche should return true for both srTranche and jrTranche
        assertEq(pool.totalInterestWeight(), uint256(interestWeightSr) + interestWeightJr);
        assertEq(pool.interestWeightTranches(0), interestWeightSr);
        assertEq(pool.interestWeightTranches(1), interestWeightJr);
        assertEq(pool.interestWeight(address(srTranche)), interestWeightSr);
        assertEq(pool.interestWeight(address(jrTranche)), interestWeightJr);
        assertEq(pool.totalLiquidationWeight(), uint256(liquidationWeightSr) + liquidationWeightJr);
        assertEq(pool.liquidationWeightTranches(0), liquidationWeightSr);
        assertEq(pool.liquidationWeightTranches(1), liquidationWeightJr);
        assertEq(pool.tranches(0), address(srTranche));
        assertEq(pool.tranches(1), address(jrTranche));
        assertTrue(pool.isTranche(address(srTranche)));
        assertTrue(pool.isTranche(address(jrTranche)));
    }

    function testRevert_setInterestWeight_InvalidOwner(address unprivilegedAddress) public {
        // Given: all neccesary contracts are deployed on the setup
        vm.assume(unprivilegedAddress != creator);

        vm.startPrank(unprivilegedAddress);
        // When: unprivilegedAddress setInterestWeight
        // Then: setInterestWeight should revert with UNAUTHORIZED
        vm.expectRevert("UNAUTHORIZED");
        pool.setInterestWeight(0, 50);
        vm.stopPrank();
    }

    function testRevert_setInterestWeight_InexistingTranche() public {
        // Given: all neccesary contracts are deployed on the setup
        vm.startPrank(creator);
        // When: creator setInterestWeight on index 0
        // Then: setInterestWeight should revert with TR_SIW: Inexisting Tranche
        vm.expectRevert("TR_SIW: Inexisting Tranche");
        pool.setInterestWeight(0, 50);
        vm.stopPrank();
    }

    function testSuccess_setInterestWeight() public {
        // Given: all neccesary contracts are deployed on the setup
        vm.startPrank(creator);
        // When: creator calls addTranche with srTranche and 50, calss setInterestWeight with 0 and 40
        pool.addTranche(address(srTranche), 50, 0);
        pool.setInterestWeight(0, 40);
        vm.stopPrank();

        // Then: totalInterestWeight should be equal to 40, interestWeightTranches index 0 should return 40, interestWeight of srTranche should return 40
        assertEq(pool.totalInterestWeight(), 40);
        assertEq(pool.interestWeightTranches(0), 40);
        assertEq(pool.interestWeight(address(srTranche)), 40);
    }

    function testRevert_setLiquidationWeight_InvalidOwner(address unprivilegedAddress) public {
        // Given: all neccesary contracts are deployed on the setup
        vm.assume(unprivilegedAddress != creator);

        vm.startPrank(unprivilegedAddress);
        // When: unprivilegedAddress setInterestWeight
        // Then: setInterestWeight should revert with UNAUTHORIZED
        vm.expectRevert("UNAUTHORIZED");
        pool.setLiquidationWeight(0, 50);
        vm.stopPrank();
    }

    function testRevert_setLiquidationWeight_InexistingTranche() public {
        // Given: all neccesary contracts are deployed on the setup
        vm.startPrank(creator);
        // When: creator setInterestWeight on index 0
        // Then: setInterestWeight should revert with TR_SIW: Inexisting Tranche
        vm.expectRevert("TR_SLW: Inexisting Tranche");
        pool.setLiquidationWeight(0, 50);
        vm.stopPrank();
    }

    function testSuccess_setLiquidationWeight() public {
        // Given: all neccesary contracts are deployed on the setup
        vm.startPrank(creator);
        // When: creator calls addTranche with srTranche and 50, calss setInterestWeight with 0 and 40
        pool.addTranche(address(srTranche), 50, 0);
        pool.setLiquidationWeight(0, 40);
        vm.stopPrank();

        // Then: totalInterestWeight should be equal to 40, interestWeightTranches index 0 should return 40, interestWeight of srTranche should return 40
        assertEq(pool.totalLiquidationWeight(), 40);
        assertEq(pool.liquidationWeightTranches(0), 40);
    }

    function testSuccess_popTranche() public {
        // Given: all neccesary contracts are deployed on the setup
        vm.startPrank(creator);
        // When: creator calls addTranche with srTranche and 50, jrTranche and 40
        pool.addTranche(address(srTranche), 50, 10);
        pool.addTranche(address(jrTranche), 40, 20);
        vm.stopPrank();

        // And: calls popTranche with 1 and jrTranche
        pool.popTranche(1, address(jrTranche));

        // Then: pool totalInterestWeight should be equal to 50, interestWeightTranches index 0 should be equal to 50,
        // tranches index 0 should be equal to srTranche, isTranche should return true for srTranche,
        // isTranche should return false for jrTranche
        assertEq(pool.totalInterestWeight(), 50);
        assertEq(pool.interestWeightTranches(0), 50);
        assertEq(pool.totalLiquidationWeight(), 10);
        assertEq(pool.liquidationWeightTranches(0), 10);
        assertEq(pool.tranches(0), address(srTranche));
        assertTrue(pool.isTranche(address(srTranche)));
        assertTrue(!pool.isTranche(address(jrTranche)));
    }
}

/* //////////////////////////////////////////////////////////////
                    PROTOCOL FEE CONFIGURATION
////////////////////////////////////////////////////////////// */
contract ProtocolFeeTest is LendingPoolTest {
    function setUp() public override {
        super.setUp();
    }

    function testRevert_setTreasuryInterestWeight_InvalidOwner(address unprivilegedAddress) public {
        // Given: all neccesary contracts are deployed on the setup
        vm.assume(unprivilegedAddress != creator);

        vm.startPrank(unprivilegedAddress);
        // When: unprivilegedAddress setTreasuryInterestWeight

        // Then: setTreasuryInterestWeight should revert with UNAUTHORIZED
        vm.expectRevert("UNAUTHORIZED");
        pool.setTreasuryInterestWeight(5);
        vm.stopPrank();
    }

    function testSuccess_setTreasuryInterestWeight() public {
        // Given: all neccesary contracts are deployed on the setup
        vm.startPrank(creator);
        // When: creator addTranche with 50 interestWeight, setTreasuryInterestWeight 5
        pool.addTranche(address(srTranche), 50, 0);
        pool.setTreasuryInterestWeight(5);
        vm.stopPrank();

        // Then: totalInterestWeight should be equal to 55, interestWeightTreasury should be equal to 5
        assertEq(pool.totalInterestWeight(), 55);
        assertEq(pool.interestWeightTreasury(), 5);

        vm.startPrank(creator);
        // When: creator setTreasuryInterestWeight 10
        pool.setTreasuryInterestWeight(10);
        vm.stopPrank();

        // Then: totalInterestWeight should be equal to 60, interestWeightTreasury should be equal to 10
        assertEq(pool.totalInterestWeight(), 60);
        assertEq(pool.interestWeightTreasury(), 10);
    }

    function testRevert_setTreasuryLiquidationWeight_InvalidOwner(address unprivilegedAddress) public {
        // Given: all neccesary contracts are deployed on the setup
        vm.assume(unprivilegedAddress != creator);

        vm.startPrank(unprivilegedAddress);
        // When: unprivilegedAddress setTreasuryLiquidationWeight

        // Then: setTreasuryLiquidationWeight should revert with UNAUTHORIZED
        vm.expectRevert("UNAUTHORIZED");
        pool.setTreasuryLiquidationWeight(5);
        vm.stopPrank();
    }

    function testSuccess_setTreasuryLiquidationWeight() public {
        // Given: all neccesary contracts are deployed on the setup
        vm.startPrank(creator);
        // When: creator addTranche with 50 liquidationWeight, setTreasuryLiquidationWeight 5
        pool.addTranche(address(srTranche), 0, 50);
        pool.setTreasuryLiquidationWeight(5);
        vm.stopPrank();

        // Then: totalLiquidationWeight should be equal to 55, liquidationWeightTreasury should be equal to 5
        assertEq(pool.totalLiquidationWeight(), 55);
        assertEq(pool.liquidationWeightTreasury(), 5);

        vm.startPrank(creator);
        // When: creator setTreasuryLiquidationWeight 10
        pool.setTreasuryLiquidationWeight(10);
        vm.stopPrank();

        // Then: totalLiquidationWeight should be equal to 60, liquidationWeightTreasury should be equal to 10
        assertEq(pool.totalLiquidationWeight(), 60);
        assertEq(pool.liquidationWeightTreasury(), 10);
    }

    function testRevert_setTreasury_InvalidOwner(address unprivilegedAddress) public {
        // Given: all neccesary contracts are deployed on the setup
        vm.assume(unprivilegedAddress != creator);

        vm.startPrank(unprivilegedAddress);
        // When: unprivilegedAddress calls setTreasury
        // Then: setTreasury should revert with UNAUTHORIZED
        vm.expectRevert("UNAUTHORIZED");
        pool.setTreasury(creator);
        vm.stopPrank();
    }

    function testSuccess_setTreasury() public {
        // Given: all neccesary contracts are deployed on the setup
        vm.startPrank(creator);
        // When: creator setTreasury with creator address input
        pool.setTreasury(creator);
        vm.stopPrank();

        // Then: treasury should creators address
        assertEq(pool.treasury(), creator);
    }

    function testRevert_setOriginationFee_InvalidOwner(address unprivilegedAddress) public {
        // Given: all neccesary contracts are deployed on the setup
        vm.assume(unprivilegedAddress != creator);

        vm.startPrank(unprivilegedAddress);
        // When: unprivilegedAddress calls setOriginationFee
        // Then: setOriginationFee should revert with UNAUTHORIZED
        vm.expectRevert("UNAUTHORIZED");
        pool.setOriginationFee(10);
        vm.stopPrank();
    }

    function testSuccess_setOriginationFee(uint8 fee) public {
        // Given: all neccesary contracts are deployed on the setup
        vm.startPrank(creator);
        // When: creator calls setOriginationFee
        pool.setOriginationFee(fee);
        vm.stopPrank();

        // Then: treasury should creators address
        assertEq(pool.originationFee(), fee);
    }
}

/* //////////////////////////////////////////////////////////////
                        PROTOCOL CAP LOGIC
////////////////////////////////////////////////////////////// */
contract ProtocolCapTest is LendingPoolTest {
    function setUp() public override {
        super.setUp();
    }

    function testRevert_setBorrowCap_InvalidOwner(address unprivilegedAddress, uint256 borrowCap) public {
        // Given: all neccesary contracts are deployed on the setup
        // And: unprivilegedAddress is not the owner
        vm.assume(unprivilegedAddress != creator);

        // When: unprivilegedAddress calls setBorrowCap
        // Then: setOriginationFee should revert with UNAUTHORIZED
        vm.startPrank(unprivilegedAddress);
        vm.expectRevert("UNAUTHORIZED");
        pool.setBorrowCap(borrowCap);
        vm.stopPrank();
    }

    function testSuccess_setBorrowCap(uint256 borrowCap) public {
        // Given: all neccesary contracts are deployed on the setup

        // When: Owner calls setBorrowCap
        vm.prank(creator);
        pool.setBorrowCap(borrowCap);

        //Then: New borrowCap is set
        assertEq(pool.borrowCap(), borrowCap);
    }

    function testRevert_setSupplyCap_InvalidOwner(address unprivilegedAddress, uint256 supplyCap) public {
        // Given: all neccesary contracts are deployed on the setup
        // And: unprivilegedAddress is not the owner
        vm.assume(unprivilegedAddress != creator);

        // When: unprivilegedAddress calls setSupplyCap
        // Then: setOriginationFee should revert with UNAUTHORIZED
        vm.startPrank(unprivilegedAddress);
        vm.expectRevert("UNAUTHORIZED");
        pool.setSupplyCap(supplyCap);
        vm.stopPrank();
    }

    function testSuccess_setSupplyCap(uint256 supplyCap) public {
        // Given: all neccesary contracts are deployed on the setup

        // When: Owner calls setSupplyCap
        vm.prank(creator);
        pool.setSupplyCap(supplyCap);

        //Then: New supplyCap is set
        assertEq(pool.supplyCap(), supplyCap);
    }
}

/* //////////////////////////////////////////////////////////////
                    DEPOSIT / WITHDRAWAL LOGIC
////////////////////////////////////////////////////////////// */
contract DepositAndWithdrawalTest is LendingPoolTest {
    function setUp() public override {
        super.setUp();

        vm.startPrank(creator);
        pool.changeGuardian(creator);
        pool.addTranche(address(srTranche), 50, 0);
        pool.addTranche(address(jrTranche), 40, 20);
        vm.stopPrank();

        vm.prank(liquidityProvider);
        asset.approve(address(pool), type(uint256).max);
    }

    function testRevert_depositInLendingPool_NonTranche(address unprivilegedAddress, uint128 assets, address from)
        public
    {
        // Given: all necessary contracts are deployed on the setup
        vm.assume(unprivilegedAddress != address(jrTranche));
        vm.assume(unprivilegedAddress != address(srTranche));

        vm.startPrank(unprivilegedAddress);
        // When: unprivilegedAddress deposit
        // Then: deposit should revert with UNAUTHORIZED
        vm.expectRevert("UNAUTHORIZED");
        pool.depositInLendingPool(assets, from);
        vm.stopPrank();
    }

    function testRevert_depositInLendingPool_NotApproved(uint128 amount) public {
        vm.assume(amount > 0);
        // Given: liquidityProvider has not approved pool
        vm.prank(liquidityProvider);
        asset.approve(address(pool), 0);

        // When: srTranche deposits
        // Then: deposit should revert with stdError.arithmeticError
        vm.startPrank(address(srTranche));
        vm.expectRevert(stdError.arithmeticError);
        pool.depositInLendingPool(amount, liquidityProvider);
        vm.stopPrank();
    }

    function testRevert_depositInLendingPool_Paused(uint128 amount0, uint128 amount1) public {
        // Given: totalAmount is amount0 added by amount1, liquidityProvider approve max value
        vm.assume(amount0 <= type(uint128).max - amount1);

        // When: pool is paused
        vm.warp(35 days);
        vm.prank(creator);
        pool.pause();

        // Then: depositInLendingPool is reverted with PAUSED
        vm.expectRevert("Guardian: deposit paused");
        vm.prank(address(srTranche));
        pool.depositInLendingPool(amount0, liquidityProvider);
        // And: depositInLendingPool is reverted with PAUSED
        vm.expectRevert("Guardian: deposit paused");
        vm.prank(address(jrTranche));
        pool.depositInLendingPool(amount1, liquidityProvider);
    }

    function testRevert_depositInLendingPool_SupplyCap(uint256 amount, uint256 supplyCap) public {
        // Given: amount should be greater than 1
        vm.assume(amount > 1);
        vm.assume(pool.totalRealisedLiquidity() + amount > supplyCap);
        vm.assume(supplyCap > 0);

        // When: supply cap is set to 1
        vm.prank(creator);
        pool.setSupplyCap(supplyCap);

        // Then: depositInLendingPool is reverted with SUPPLY_CAP_REACHED
        vm.expectRevert("LP_DFLP: Supply cap exceeded");
        vm.prank(address(srTranche));
        pool.depositInLendingPool(amount, liquidityProvider);
    }

    function testSuccess_depositInLendingPool_SupplyCapBackToZero(uint256 amount) public {
        // Given: amount should be greater than 1
        vm.assume(pool.totalRealisedLiquidity() + amount > 1);
        vm.assume(amount <= type(uint128).max);

        // When: supply cap is set to 1
        vm.prank(creator);
        pool.setSupplyCap(1);

        // Then: depositInLendingPool is reverted with SUPPLY_CAP_REACHED
        vm.expectRevert("LP_DFLP: Supply cap exceeded");
        vm.prank(address(srTranche));
        pool.depositInLendingPool(amount, liquidityProvider);

        // When: supply cap is set to 0
        vm.prank(creator);
        pool.setSupplyCap(0);

        // Then: depositInLendingPool is succeeded
        vm.prank(address(srTranche));
        pool.depositInLendingPool(amount, liquidityProvider);

        // And: supplyBalances srTranche should be amount, totalSupply should be amount, supplyBalances pool should be amount
        assertEq(pool.realisedLiquidityOf(address(srTranche)), amount);
        assertEq(pool.totalRealisedLiquidity(), amount);
        assertEq(asset.balanceOf(address(pool)), amount);
    }

    function testSuccess_depositInLendingPool_FirstDepositByTranche(uint256 amount) public {
        vm.assume(amount <= type(uint128).max);
        vm.prank(address(srTranche));
        // When: srTranche deposit
        pool.depositInLendingPool(amount, liquidityProvider);

        // Then: supplyBalances srTranche should be amount, totalSupply should be amount, supplyBalances pool should be amount
        assertEq(pool.realisedLiquidityOf(address(srTranche)), amount);
        assertEq(pool.totalRealisedLiquidity(), amount);
        assertEq(asset.balanceOf(address(pool)), amount);
    }

    function testSuccess_depositInLendingPool_MultipleDepositsByTranches(uint128 amount0, uint128 amount1) public {
        // Given: totalAmount is amount0 added by amount1, liquidityProvider approve max value
        vm.assume(amount0 <= type(uint128).max - amount1);

        uint256 totalAmount = uint256(amount0) + uint256(amount1);

        vm.prank(address(srTranche));
        // When: srTranche deposit amount0, jrTranche deposit amount1
        pool.depositInLendingPool(amount0, liquidityProvider);
        vm.prank(address(jrTranche));
        pool.depositInLendingPool(amount1, liquidityProvider);

        // Then: supplyBalances jrTranche should be amount1, totalSupply should be totalAmount, supplyBalances pool should be totalAmount
        assertEq(pool.realisedLiquidityOf(address(jrTranche)), amount1);
        assertEq(pool.totalRealisedLiquidity(), totalAmount);
        assertEq(asset.balanceOf(address(pool)), totalAmount);
    }

    function testRevert_donateToPool_indexIsNoTranche(uint256 index) public {
        vm.assume(index >= pool.numberOfTranches());

        vm.expectRevert("LP_DTP: Tranche index OOB");
        pool.donateToTranche(index, 1);
    }

    function testRevert_donateToPool_zeroAssets() public {
        vm.expectRevert("LP_DTP: Amount is 0");
        pool.donateToTranche(1, 0);
    }

    function testRevert_donateToPool_SupplyCap(uint256 amount, uint256 supplyCap) public {
        // Given: amount should be greater than 1
        vm.assume(amount > 1);
        vm.assume(pool.totalRealisedLiquidity() + amount > supplyCap);
        vm.assume(supplyCap > 0);

        // When: supply cap is set to 1
        vm.prank(creator);
        pool.setSupplyCap(supplyCap);

        // Then: depositInLendingPool is reverted with SUPPLY_CAP_REACHED
        vm.expectRevert("LP_DTP: Supply cap exceeded");
        pool.donateToTranche(1, amount);
    }

    function testSuccess_donateToPool(uint8 index, uint128 assets, address donator) public {
        vm.assume(assets > 0);
        vm.assume(assets <= type(uint128).max - pool.totalRealisedLiquidity());
        vm.assume(index < pool.numberOfTranches());

        vm.prank(creator);
        pool.setSupplyCap(type(uint128).max);

        vm.prank(liquidityProvider);
        asset.transfer(donator, assets);

        uint256 donatorBalancePre = asset.balanceOf(donator);
        uint256 poolBalancePre = asset.balanceOf(address(pool));
        uint256 realisedLiqOfPre = pool.realisedLiquidityOf(pool.tranches(index));
        uint256 totalRealisedLiqPre = pool.totalRealisedLiquidity();

        vm.startPrank(donator);
        asset.approve(address(pool), type(uint256).max);

        // When: donateToPool
        pool.donateToTranche(index, assets);
        vm.stopPrank();

        uint256 donatorBalancePost = asset.balanceOf(donator);
        uint256 poolBalancePost = asset.balanceOf(address(pool));
        uint256 realisedLiqOfPost = pool.realisedLiquidityOf(pool.tranches(index));
        uint256 totalRealisedLiqPost = pool.totalRealisedLiquidity();

        assertEq(donatorBalancePost + assets, donatorBalancePre);
        assertEq(poolBalancePost - assets, poolBalancePre);
        assertEq(realisedLiqOfPost - assets, realisedLiqOfPre);
        assertEq(totalRealisedLiqPost - assets, totalRealisedLiqPre);
    }

    function testRevert_withdrawFromLendingPool_Unauthorised(
        uint128 assetsWithdrawn,
        address receiver,
        address unprivilegedAddress
    ) public {
        // Given: unprivilegedAddress is not srTranche, liquidityProvider approve max value
        vm.assume(unprivilegedAddress != address(srTranche));
        vm.assume(assetsWithdrawn > 0);

        vm.prank(address(srTranche));
        // When: srTranche deposit assetsWithdrawn
        pool.depositInLendingPool(assetsWithdrawn, liquidityProvider);

        vm.startPrank(unprivilegedAddress);
        // Then: withdraw by unprivilegedAddress should revert with LP_WFLP: Amount exceeds balance
        vm.expectRevert("LP_WFLP: Amount exceeds balance");
        pool.withdrawFromLendingPool(assetsWithdrawn, receiver);
        vm.stopPrank();
    }

    function testRevert_withdrawFromLendingPool_InsufficientAssets(
        uint128 assetsDeposited,
        uint128 assetsWithdrawn,
        address receiver
    ) public {
        // Given: assetsWithdrawn bigger than assetsDeposited, liquidityProvider approve max value
        vm.assume(assetsDeposited < assetsWithdrawn);

        vm.startPrank(address(srTranche));
        // When: srTranche deposit assetsDeposited
        pool.depositInLendingPool(assetsDeposited, liquidityProvider);

        // Then: withdraw assetsWithdrawn should revert
        vm.expectRevert("LP_WFLP: Amount exceeds balance");
        pool.withdrawFromLendingPool(assetsWithdrawn, receiver);
        vm.stopPrank();
    }

    function testRevert_withdrawFromLendingPool_Paused(
        uint128 assetsDeposited,
        uint128 assetsWithdrawn,
        address receiver
    ) public {
        // Given: assetsWithdrawn less than assetsDeposited, receiver is not pool or liquidityProvider,
        // liquidityProvider approve max value, assetsDeposited and assetsWithdrawn are bigger than 0
        vm.assume(receiver != address(pool));
        vm.assume(receiver != liquidityProvider);
        vm.assume(assetsDeposited >= assetsWithdrawn);

        // And: srTranche deposit and withdraw
        vm.prank(address(srTranche));
        pool.depositInLendingPool(assetsDeposited, liquidityProvider);

        // When: pool is paused
        vm.warp(35 days);
        vm.prank(creator);
        pool.pause();

        // Then: withdrawFromLendingPool is reverted with PAUSED
        vm.expectRevert("Guardian: withdraw paused");
        vm.prank(address(srTranche));
        pool.withdrawFromLendingPool(assetsWithdrawn, receiver);
        vm.stopPrank();
    }

    function testSuccess_withdrawFromLendingPool(uint128 assetsDeposited, uint128 assetsWithdrawn, address receiver)
        public
    {
        // Given: assetsWithdrawn less than assetsDeposited, receiver is not pool or liquidityProvider,
        // liquidityProvider approve max value, assetsDeposited and assetsWithdrawn are bigger than 0
        vm.assume(receiver != address(pool));
        vm.assume(receiver != liquidityProvider);
        vm.assume(assetsDeposited >= assetsWithdrawn);

        vm.startPrank(address(srTranche));
        // When: srTranche deposit and withdraw
        pool.depositInLendingPool(assetsDeposited, liquidityProvider);

        pool.withdrawFromLendingPool(assetsWithdrawn, receiver);
        vm.stopPrank();

        // Then: supplyBalances srTranche, pool and totalSupply should be assetsDeposited minus assetsWithdrawn,
        // supplyBalances receiver should be assetsWithdrawn
        assertEq(pool.realisedLiquidityOf(address(srTranche)), assetsDeposited - assetsWithdrawn);
        assertEq(pool.totalRealisedLiquidity(), assetsDeposited - assetsWithdrawn);
        assertEq(asset.balanceOf(address(pool)), assetsDeposited - assetsWithdrawn);
        assertEq(asset.balanceOf(receiver), assetsWithdrawn);
    }
}

/* //////////////////////////////////////////////////////////////
                        LENDING LOGIC
////////////////////////////////////////////////////////////// */
contract LendingLogicTest is LendingPoolTest {
    function setUp() public override {
        super.setUp();

        vm.startPrank(creator);
        pool.addTranche(address(srTranche), 50, 0);
        pool.addTranche(address(jrTranche), 40, 20);
        pool.changeGuardian(creator);
        vm.stopPrank();

        vm.startPrank(vaultOwner);
        vault = Vault(factory.createVault(1));
        vm.stopPrank();

        vm.prank(liquidityProvider);
        asset.approve(address(pool), type(uint256).max);
    }

    function testRevert_approveBeneficiary_NonVault(address beneficiary, uint256 amount, address nonVault) public {
        // Given: nonVault is not vault
        vm.assume(nonVault != address(vault));
        // When: approveBeneficiary with nonVault input on vault

        // Then: approveBeneficiary should revert with "LP_AB: UNAUTHORIZED"
        vm.expectRevert("LP_AB: UNAUTHORIZED");
        pool.approveBeneficiary(beneficiary, amount, nonVault);
    }

    function testRevert_approveBeneficiary_Unauthorised(
        address beneficiary,
        uint256 amount,
        address unprivilegedAddress
    ) public {
        // Given: unprivilegedAddress is not vaultOwner
        vm.assume(unprivilegedAddress != vaultOwner);

        vm.startPrank(unprivilegedAddress);
        // When: approveBeneficiary as unprivilegedAddress

        // Then: approveBeneficiary should revert with "LP_AB: UNAUTHORIZED"
        vm.expectRevert("LP_AB: UNAUTHORIZED");
        pool.approveBeneficiary(beneficiary, amount, address(vault));
        vm.stopPrank();
    }

    function testSuccess_approveBeneficiary(address beneficiary, uint256 amount) public {
        // Given: all neccesary contracts are deployed on the setup
        vm.prank(vaultOwner);
        // When: approveBeneficiary as vaultOwner
        pool.approveBeneficiary(beneficiary, amount, address(vault));

        // Then: creditAllowance should be equal to amount
        assertEq(pool.creditAllowance(address(vault), beneficiary), amount);
    }

    function testRevert_borrow_NonVault(uint256 amount, address nonVault, address to) public {
        // Given: nonVault is not vault
        vm.assume(nonVault != address(vault));
        // When: borrow as nonVault

        // Then: borrow should revert with "LP_B: Not a vault"
        vm.expectRevert("LP_B: Not a vault");
        pool.borrow(amount, nonVault, to, emptyBytes3);
    }

    function testRevert_borrow_Unauthorised(uint256 amount, address beneficiary, address to) public {
        // Given: beneficiary is not vaultOwner, amount is bigger than 0
        vm.assume(beneficiary != vaultOwner);

        vm.assume(amount > 0);
        vm.startPrank(beneficiary);
        // When: borrow as beneficiary

        // Then: borrow should revert with stdError.arithmeticError
        vm.expectRevert(stdError.arithmeticError);
        pool.borrow(amount, address(vault), to, emptyBytes3);
        vm.stopPrank();
    }

    function testRevert_borrow_InsufficientApproval(
        uint256 amountAllowed,
        uint256 amountLoaned,
        address beneficiary,
        address to
    ) public {
        // Given: beneficiary is not vaultOwner, amountAllowed is less than amountLoaned, vaultOwner approveBeneficiary
        vm.assume(beneficiary != vaultOwner);
        vm.assume(amountAllowed < amountLoaned);

        vm.prank(vaultOwner);
        pool.approveBeneficiary(beneficiary, amountAllowed, address(vault));

        vm.startPrank(beneficiary);
        // When: borrow as beneficiary

        // Then: borrow should revert with stdError.arithmeticError
        vm.expectRevert(stdError.arithmeticError);
        pool.borrow(amountLoaned, address(vault), to, emptyBytes3);
        vm.stopPrank();
    }

    function testRevert_borrow_InsufficientCollateral(uint256 amountLoaned, uint256 collateralValue, address to)
        public
    {
        // Given: collateralValue is less than amountLoaned, vault setTotalValue to colletrallValue
        vm.assume(collateralValue < amountLoaned);

        vault.setTotalValue(collateralValue);

        vm.startPrank(vaultOwner);
        // When: borrow amountLoaned as vaultOwner

        // Then: borrow should revert with "LP_B: Reverted"
        vm.expectRevert("LP_B: Reverted");
        pool.borrow(amountLoaned, address(vault), to, emptyBytes3);
        vm.stopPrank();
    }

    function testRevert_borrow_InsufficientLiquidity(
        uint128 amountLoaned,
        uint256 collateralValue,
        uint128 liquidity,
        address to
    ) public {
        // Given: collateralValue less than equal to amountLoaned, liquidity is bigger than 0 but less than amountLoaned,
        // to is not address 0, creator setDebtToken to debt, liquidityProvider approve pool to max value,
        // srTranche deposit liquidity, setTotalValue to colletralValue
        vm.assume(collateralValue >= amountLoaned);
        vm.assume(liquidity < amountLoaned);
        vm.assume(liquidity > 0);
        vm.assume(to != address(0));

        vm.prank(address(srTranche));
        pool.depositInLendingPool(liquidity, liquidityProvider);
        vault.setTotalValue(collateralValue);

        vm.startPrank(vaultOwner);
        // When: borrow amountLoaned as vaultOwner

        // Then: borrow should revert with "TRANSFER_FAILED"
        vm.expectRevert("TRANSFER_FAILED");
        pool.borrow(amountLoaned, address(vault), to, emptyBytes3);
        vm.stopPrank();
    }

    function testRevert_borrow_Paused(uint128 amountLoaned, uint256 collateralValue, uint128 liquidity, address to)
        public
    {
        // Given: collateralValue bigger than equal to amountLoaned, liquidity is bigger than 0 and amountLoaned,
        // to is not address 0, creator setDebtToken to debt, liquidityProvider approve pool to max value,
        // srTranche deposit liquidity, setTotalValue to colletralValue
        vm.assume(collateralValue <= amountLoaned);
        vm.assume(liquidity > amountLoaned);
        vm.assume(liquidity > 0);
        vm.assume(to != address(0));

        vm.warp(35 days);

        // And enough liquidity in the pool
        vm.prank(address(srTranche));
        pool.depositInLendingPool(liquidity, liquidityProvider);
        vault.setTotalValue(collateralValue);
        // When: pool is paused
        vm.prank(creator);
        pool.pause();

        // Then: borrow should revert with "Guardian borrow paused"
        vm.expectRevert("Guardian: borrow paused");
        vm.prank(vaultOwner);
        pool.borrow(amountLoaned, address(vault), to, emptyBytes3);
    }

    function testRevert_borrow_BorrowCap(
        uint256 amountLoaned,
        uint256 collateralValue,
        uint128 liquidity,
        address to,
        uint256 borrowCap
    ) public {
        // Given: collateralValue bigger than equal to amountLoaned, liquidity is bigger than 0 and amountLoaned,
        // to is not address 0, creator setDebtToken to debt, liquidityProvider approve pool to max value,
        // srTranche deposit liquidity, setTotalValue to collateral Value
        vm.assume(amountLoaned > 1);
        vm.assume(collateralValue >= amountLoaned);
        vm.assume(liquidity > amountLoaned);
        vm.assume(liquidity > 0);
        vm.assume(to != address(0));
        vm.assume(borrowCap > 0);
        vm.assume(borrowCap < amountLoaned);

        vm.prank(address(srTranche));
        pool.depositInLendingPool(liquidity, liquidityProvider);
        vault.setTotalValue(collateralValue);

        // When: borrow cap is set to 1
        vm.prank(creator);
        pool.setBorrowCap(borrowCap);

        // Then: borrow should revert with "LP_B: Borrow cap reached"
        vm.expectRevert("DT_D: BORROW_CAP_EXCEEDED");
        vm.prank(vaultOwner);
        pool.borrow(amountLoaned, address(vault), to, emptyBytes3);
    }

    function testSuccess_borrow_BorrowCapSetToZeroAgain(
        uint256 amountLoaned,
        uint256 collateralValue,
        uint128 liquidity,
        address to
    ) public {
        // Given: collateralValue bigger than equal to amountLoaned, liquidity is bigger than 0 and amountLoaned,
        // to is not address 0, creator setDebtToken to debt, liquidityProvider approve pool to max value,
        // srTranche deposit liquidity, setTotalValue to collateral Value
        vm.assume(amountLoaned > 1);
        vm.assume(collateralValue >= amountLoaned);
        vm.assume(liquidity > amountLoaned);
        vm.assume(liquidity > 0);
        vm.assume(to != address(0));
        vm.assume(to != liquidityProvider);
        vm.assume(to != address(pool));

        vm.prank(address(srTranche));
        pool.depositInLendingPool(liquidity, liquidityProvider);
        vault.setTotalValue(collateralValue);

        // When: borrow cap is set to 1
        vm.prank(creator);
        pool.setBorrowCap(1);

        // Then: borrow should revert with "LP_B: Borrow cap reached"
        vm.expectRevert("DT_D: BORROW_CAP_EXCEEDED");
        vm.prank(vaultOwner);
        pool.borrow(amountLoaned, address(vault), to, emptyBytes3);

        // When: borrow cap is set to 0
        vm.prank(creator);
        pool.setBorrowCap(0);

        // Then: borrow should succeed
        vm.prank(vaultOwner);
        pool.borrow(amountLoaned, address(vault), to, emptyBytes3);
        assertEq(asset.balanceOf(address(pool)), liquidity - amountLoaned);
        assertEq(asset.balanceOf(to), amountLoaned);
        assertEq(debt.balanceOf(address(vault)), amountLoaned);
    }

    function testSuccess_borrow_BorrowCapNotReached(
        uint256 amountLoaned,
        uint256 amountLoanedToFail,
        uint256 collateralValue,
        uint128 liquidity,
        address to
    ) public {
        // Given: amountLoaned is greater than 1, and less than 100
        // collateralValue bigger than equal to amountLoaned, liquidity is bigger than 0 and amountLoaned,
        // to is not address 0, creator setDebtToken to debt, liquidityProvider approve pool to max value,
        // srTranche deposit liquidity, setTotalValue to collateral Value
        vm.assume(amountLoaned > 1);
        vm.assume(amountLoaned < 100);
        vm.assume(amountLoanedToFail > 100);
        vm.assume(collateralValue >= amountLoanedToFail);
        vm.assume(liquidity > amountLoaned);
        vm.assume(liquidity > 0);
        vm.assume(to != address(0));
        vm.assume(to != liquidityProvider);
        vm.assume(to != address(pool));

        vm.prank(address(srTranche));
        pool.depositInLendingPool(liquidity, liquidityProvider);
        vault.setTotalValue(collateralValue);

        // When: borrow cap is set to 1
        vm.prank(creator);
        pool.setBorrowCap(1);

        // Then: borrow should revert with "LP_B: Borrow cap reached"
        vm.expectRevert("DT_D: BORROW_CAP_EXCEEDED");
        vm.prank(vaultOwner);
        pool.borrow(amountLoaned, address(vault), to, emptyBytes3);

        // When: borrow cap is set to 100 which is lower than the amountLoaned
        vm.prank(creator);
        pool.setBorrowCap(100);

        // Then: borrow should still fail with exceeding amount
        vm.expectRevert("DT_D: BORROW_CAP_EXCEEDED");
        vm.prank(vaultOwner);
        pool.borrow(amountLoanedToFail, address(vault), to, emptyBytes3);

        // When: right amount is used
        vm.prank(vaultOwner);
        pool.borrow(amountLoaned, address(vault), to, emptyBytes3);

        // Then: borrow should succeed
        assertEq(asset.balanceOf(address(pool)), liquidity - amountLoaned);
        assertEq(asset.balanceOf(to), amountLoaned);
        assertEq(debt.balanceOf(address(vault)), amountLoaned);
    }

    function testSuccess_borrow_ByVaultOwner(
        uint256 amountLoaned,
        uint256 collateralValue,
        uint128 liquidity,
        address to
    ) public {
        // Given: collateralValue and liquidity bigger than equal to amountLoaned, amountLoaned is bigger than 0,
        // to is not address 0 and not liquidityProvider, creator setDebtToken to debt, setTotalValue to colletralValue,
        // liquidityProvider approve pool to max value, srTranche deposit liquidity
        vm.assume(collateralValue >= amountLoaned);
        vm.assume(liquidity >= amountLoaned);
        vm.assume(amountLoaned > 0);
        vm.assume(to != address(0));
        vm.assume(to != liquidityProvider);
        vm.assume(to != address(pool));

        vault.setTotalValue(collateralValue);
        vm.prank(liquidityProvider);
        asset.approve(address(pool), type(uint256).max);
        vm.prank(address(srTranche));
        pool.depositInLendingPool(liquidity, liquidityProvider);

        vm.startPrank(vaultOwner);
        // When: vaultOwner borrow amountLoaned
        pool.borrow(amountLoaned, address(vault), to, emptyBytes3);
        vm.stopPrank();

        // Then: balanceOf pool should be equal to liquidity minus amountLoaned, balanceOf "to" should be equal to amountLoaned,
        // balanceOf vault should be equal to amountLoaned
        assertEq(asset.balanceOf(address(pool)), liquidity - amountLoaned);
        assertEq(asset.balanceOf(to), amountLoaned);
        assertEq(debt.balanceOf(address(vault)), amountLoaned);
    }

    function testSuccess_borrow_ByLimitedAuthorisedAddress(
        uint256 amountAllowed,
        uint256 amountLoaned,
        uint256 collateralValue,
        uint128 liquidity,
        address beneficiary,
        address to
    ) public {
        // Given: amountAllowed, collateralValue and liquidity bigger than equal to amountLoaned, amountLoaned is bigger than 0,
        // amountAllowed is less than max value, beneficiary is not vaultOwner, to is not address 0 and not liquidityProvider,
        // creator setDebtToken to debt, liquidityProvider approve pool to max value, srTranche deposit liquidity,
        // vaultOwner approveBeneficiary
        vm.assume(amountAllowed >= amountLoaned);
        vm.assume(collateralValue >= amountLoaned);
        vm.assume(liquidity >= amountLoaned);
        vm.assume(amountLoaned > 0);
        vm.assume(amountAllowed < type(uint256).max);
        vm.assume(beneficiary != vaultOwner);
        vm.assume(to != address(0));
        vm.assume(to != liquidityProvider);
        vm.assume(to != address(pool));

        vault.setTotalValue(collateralValue);
        vm.prank(address(srTranche));
        pool.depositInLendingPool(liquidity, liquidityProvider);
        vm.prank(vaultOwner);
        pool.approveBeneficiary(beneficiary, amountAllowed, address(vault));

        vm.startPrank(beneficiary);
        // When: beneficiary borrow amountLoaned
        pool.borrow(amountLoaned, address(vault), to, emptyBytes3);
        vm.stopPrank();

        // Then: balanceOf pool should be equal to liquidity minus amountLoaned, balanceOf "to" should be equal to amountLoaned,
        // balanceOf vault should be equal to amountLoaned, creditAllowance should be equal to amountAllowed minus amountLoaned
        assertEq(asset.balanceOf(address(pool)), liquidity - amountLoaned);
        assertEq(asset.balanceOf(to), amountLoaned);
        assertEq(debt.balanceOf(address(vault)), amountLoaned);
        assertEq(pool.creditAllowance(address(vault), beneficiary), amountAllowed - amountLoaned);
    }

    function testSuccess_borrow_ByMaxAuthorisedAddress(
        uint256 amountLoaned,
        uint256 collateralValue,
        uint128 liquidity,
        address beneficiary,
        address to
    ) public {
        // Given: collateralValue and liquidity bigger than equal to amountLoaned, amountLoaned is bigger than 0,
        // beneficiary is not vaultOwner, to is not address 0 and not liquidityProvider,
        // creator setDebtToken to debt, setTotalValue to collateralValue, liquidityProvider approve pool to max value,
        // srTranche deposit liquidity, vaultOwner approveBeneficiary
        vm.assume(collateralValue >= amountLoaned);
        vm.assume(liquidity >= amountLoaned);
        vm.assume(amountLoaned > 0);
        vm.assume(beneficiary != vaultOwner);
        vm.assume(to != address(0));
        vm.assume(to != liquidityProvider);
        vm.assume(to != address(pool));

        vault.setTotalValue(collateralValue);
        vm.prank(address(srTranche));
        pool.depositInLendingPool(liquidity, liquidityProvider);
        vm.prank(vaultOwner);
        pool.approveBeneficiary(beneficiary, type(uint256).max, address(vault));

        vm.startPrank(beneficiary);
        // When: beneficiary borrow
        pool.borrow(amountLoaned, address(vault), to, emptyBytes3);
        vm.stopPrank();

        // Then: balanceOf pool should be equal to liquidity minus amountLoaned, balanceOf "to" should be equal to amountLoaned,
        // balanceOf vault should be equal to amountLoaned, creditAllowance should be equal to max value
        assertEq(asset.balanceOf(address(pool)), liquidity - amountLoaned);
        assertEq(asset.balanceOf(to), amountLoaned);
        assertEq(debt.balanceOf(address(vault)), amountLoaned);
        assertEq(pool.creditAllowance(address(vault), beneficiary), type(uint256).max);
    }

    function testSuccess_borrow_originationFeeAvailable(
        uint256 amountLoaned,
        uint256 collateralValue,
        uint128 liquidity,
        address to,
        uint8 originationFee,
        bytes3 ref
    ) public {
        vm.assume(amountLoaned <= type(uint256).max / (uint256(originationFee) + 1));
        vm.assume(amountLoaned <= type(uint256).max - (amountLoaned * originationFee / 10000));
        vm.assume(collateralValue >= amountLoaned + (amountLoaned * originationFee / 10000));
        vm.assume(liquidity >= amountLoaned);
        vm.assume(amountLoaned > 0);
        vm.assume(to != address(0));
        vm.assume(to != liquidityProvider);
        vm.assume(to != address(pool));

        vm.prank(creator);
        pool.setOriginationFee(originationFee);

        vault.setTotalValue(collateralValue);
        vm.prank(liquidityProvider);
        asset.approve(address(pool), type(uint256).max);
        vm.prank(address(srTranche));
        pool.depositInLendingPool(liquidity, liquidityProvider);

        uint256 treasuryBalancePre = pool.realisedLiquidityOf(treasury);

        vm.startPrank(vaultOwner);
        pool.borrow(amountLoaned, address(vault), to, ref);
        vm.stopPrank();

        uint256 treasuryBalancePost = pool.realisedLiquidityOf(treasury);

        // Then: balanceOf pool should be equal to liquidity minus amountLoaned, balanceOf "actionHandler" should be equal to amountLoaned,
        // balanceOf vault should be equal to amountLoaned + fee
        assertEq(asset.balanceOf(address(pool)), liquidity - amountLoaned);
        assertEq(asset.balanceOf(to), amountLoaned);

        assertEq(debt.balanceOf(address(vault)), amountLoaned + (amountLoaned * originationFee / 10000));
        assertEq(treasuryBalancePre + (amountLoaned * originationFee / 10000), treasuryBalancePost);
    }

    function testSuccess_borrow_EmitReferralEvent(
        uint256 amountLoaned,
        uint256 collateralValue,
        uint128 liquidity,
        address to,
        uint8 originationFee,
        bytes3 ref
    ) public {
        // Given: collateralValue and liquidity bigger than equal to amountLoaned, amountLoaned is bigger than 0,
        // to is not address 0 and not liquidityProvider, creator setDebtToken to debt, setTotalValue to colletralValue,
        // liquidityProvider approve pool to max value, srTranche deposit liquidity
        vm.assume(amountLoaned <= type(uint256).max / (uint256(originationFee) + 1));
        vm.assume(amountLoaned <= type(uint256).max - (amountLoaned * originationFee / 10000));
        vm.assume(collateralValue >= amountLoaned + (amountLoaned * originationFee / 10000));
        vm.assume(liquidity >= amountLoaned);
        vm.assume(amountLoaned > 0);
        vm.assume(to != address(0));
        vm.assume(to != liquidityProvider);
        vm.assume(to != address(pool));

        uint256 amountLoanedWithFee = amountLoaned + (amountLoaned * originationFee / 10000);

        vm.prank(creator);
        pool.setOriginationFee(originationFee);

        vault.setTotalValue(collateralValue);
        vm.prank(liquidityProvider);
        asset.approve(address(pool), type(uint256).max);
        vm.prank(address(srTranche));
        pool.depositInLendingPool(liquidity, liquidityProvider);

        vm.startPrank(vaultOwner);
        vm.expectEmit(true, true, true, true);
        emit Borrow(address(vault), ref, amountLoanedWithFee);
        pool.borrow(amountLoaned, address(vault), to, ref);
        vm.stopPrank();
    }

    function testRevert_repay_InsufficientFunds(uint128 amountLoaned, uint256 availablefunds, address sender) public {
        // Given: amountLoaned is bigger than availablefunds, availablefunds bigger than 0,
        // sender is not zero address, liquidityProvider or vaultOwner, creator setDebtToken to debt,
        // setTotalValue to amountLoaned, liquidityProvider approve max value, transfer availablefunds,
        // srTranche deposit amountLoaned, vaultOwner borrow amountLoaned
        vm.assume(amountLoaned > availablefunds);
        vm.assume(availablefunds > 0);
        vm.assume(sender != address(0));
        vm.assume(sender != liquidityProvider);
        vm.assume(sender != vaultOwner);

        vault.setTotalValue(amountLoaned);
        vm.prank(liquidityProvider);
        asset.transfer(sender, availablefunds);
        vm.prank(address(srTranche));
        pool.depositInLendingPool(amountLoaned, liquidityProvider);
        vm.prank(vaultOwner);
        pool.borrow(amountLoaned, address(vault), vaultOwner, emptyBytes3);

        vm.startPrank(sender);
        asset.approve(address(pool), type(uint256).max);
        // When: sender repays amountLoaned which is more than his available funds
        // Then: repay should revert with an ovcerflow
        vm.expectRevert(stdError.arithmeticError);
        pool.repay(amountLoaned, address(vault));
        vm.stopPrank();
    }

    function testRevert_repay_Paused(uint128 amountLoaned, uint256 availableFunds, address sender) public {
        // Given: amountLoaned is greater than availableFunds, availableFunds greater than 0,
        // sender is not zero address, liquidityProvider or vaultOwner, creator setDebtToken to debt,
        // setTotalValue to amountLoaned, liquidityProvider approve max value, transfer availableFunds,
        // srTranche deposit amountLoaned, vaultOwner borrow amountLoaned
        vm.assume(amountLoaned > availableFunds);
        vm.assume(availableFunds > 0);
        vm.assume(sender != address(0));
        vm.assume(sender != liquidityProvider);
        vm.assume(sender != vaultOwner);
        vm.warp(35 days);

        vault.setTotalValue(amountLoaned);
        vm.prank(liquidityProvider);
        asset.transfer(sender, availableFunds);
        vm.prank(address(srTranche));
        pool.depositInLendingPool(amountLoaned, liquidityProvider);
        vm.prank(vaultOwner);
        pool.borrow(amountLoaned, address(vault), vaultOwner, emptyBytes3);

        // When: pool is paused
        vm.prank(creator);
        pool.pause();

        vm.startPrank(sender);
        asset.approve(address(pool), type(uint256).max);
        // Then: repay should revert with an Paused
        vm.expectRevert("Guardian: repay paused");
        pool.repay(amountLoaned, address(vault));
        vm.stopPrank();
    }

    function testSuccess_repay_NonVault(uint128 availablefunds, uint256 amountRepaid, address sender, address nonVault)
        public
    {
        // Given: nonVault is not vault
        vm.assume(nonVault != address(vault));
        vm.assume(availablefunds > amountRepaid);
        vm.prank(liquidityProvider);
        asset.transfer(sender, availablefunds);

        // When: repay amount to nonVault
        vm.prank(sender);
        pool.repay(amountRepaid, nonVault);

        // Then: no funds are actually transferred
        assertEq(asset.balanceOf(address(pool)), 0);
        assertEq(asset.balanceOf(sender), availablefunds);
    }

    function testSuccess_repay_AmountInferiorLoan(uint128 amountLoaned, uint256 amountRepaid, address sender) public {
        // Given: amountLoaned is bigger than amountRepaid, amountRepaid bigger than 0,
        // sender is not zero address, liquidityProvider, vaultOwner or pool, creator setDebtToken to debt,
        // setTotalValue to amountLoaned, liquidityProvider approve max value, transfer amountRepaid,
        // srTranche deposit amountLoaned, vaultOwner borrow amountLoaned
        vm.assume(amountLoaned > amountRepaid);
        vm.assume(amountRepaid > 0);
        vm.assume(sender != address(0));
        vm.assume(sender != liquidityProvider);
        vm.assume(sender != vaultOwner);
        vm.assume(sender != address(pool));

        vault.setTotalValue(amountLoaned);
        vm.prank(liquidityProvider);
        asset.transfer(sender, amountRepaid);
        vm.prank(address(srTranche));
        pool.depositInLendingPool(amountLoaned, liquidityProvider);
        vm.prank(vaultOwner);
        pool.borrow(amountLoaned, address(vault), vaultOwner, emptyBytes3);

        vm.startPrank(sender);
        // When: sender approve pool with max value, repay amountRepaid
        asset.approve(address(pool), type(uint256).max);
        pool.repay(amountRepaid, address(vault));
        vm.stopPrank();

        // Then: balanceOf pool should be equal to amountRepaid, balanceOf sender should be equal to 0,
        // balanceOf vault should be equal to amountLoaned minus amountRepaid
        assertEq(asset.balanceOf(address(pool)), amountRepaid);
        assertEq(asset.balanceOf(sender), 0);
        assertEq(debt.balanceOf(address(vault)), amountLoaned - amountRepaid);
    }

    function testSuccess_Repay_ExactAmount(uint128 amountLoaned, address sender) public {
        // Given: amountLoaned is bigger than 0, sender is not zero address, liquidityProvider, vaultOwner or pool,
        // creator setDebtToken to debt, setTotalValue to amountLoaned, liquidityProvider approve max value, transfer amountRepaid,
        // srTranche deposit amountLoaned, vaultOwner borrow amountLoaned
        vm.assume(amountLoaned > 0);
        vm.assume(sender != address(0));
        vm.assume(sender != liquidityProvider);
        vm.assume(sender != vaultOwner);
        vm.assume(sender != address(pool));

        vault.setTotalValue(amountLoaned);
        vm.prank(liquidityProvider);
        asset.transfer(sender, amountLoaned);
        vm.prank(address(srTranche));
        pool.depositInLendingPool(amountLoaned, liquidityProvider);
        vm.prank(vaultOwner);
        pool.borrow(amountLoaned, address(vault), vaultOwner, emptyBytes3);

        vm.startPrank(sender);
        // When: sender approve pool with max value, repay amountLoaned
        asset.approve(address(pool), type(uint256).max);
        pool.repay(amountLoaned, address(vault));
        vm.stopPrank();

        // Then: balanceOf pool should be equal to amountLoaned, balanceOf sender and vault should be equal to 0
        assertEq(asset.balanceOf(address(pool)), amountLoaned);
        assertEq(asset.balanceOf(sender), 0);
        assertEq(debt.balanceOf(address(vault)), 0);
    }

    function testSuccess_repay_AmountExceedingLoan(uint128 amountLoaned, uint128 availablefunds, address sender)
        public
    {
        // Given: availablefunds is bigger than amountLoaned, amountLoaned bigger than 0,
        // sender is not zero address, liquidityProvider, vaultOwner or pool, creator setDebtToken to debt,
        // setTotalValue to amountLoaned, liquidityProvider approve max value, transfer availablefunds,
        // srTranche deposit amountLoaned, vaultOwner borrow amountLoaned
        vm.assume(availablefunds > amountLoaned);
        vm.assume(amountLoaned > 0);
        vm.assume(sender != address(0));
        vm.assume(sender != liquidityProvider);
        vm.assume(sender != vaultOwner);
        vm.assume(sender != address(pool));

        vault.setTotalValue(amountLoaned);
        vm.prank(liquidityProvider);
        asset.transfer(sender, availablefunds);
        vm.prank(address(srTranche));
        pool.depositInLendingPool(amountLoaned, liquidityProvider);
        vm.prank(vaultOwner);
        pool.borrow(amountLoaned, address(vault), vaultOwner, emptyBytes3);

        vm.startPrank(sender);
        // When: sender approve pool with max value, repay availablefunds
        asset.approve(address(pool), type(uint256).max);
        pool.repay(availablefunds, address(vault));
        vm.stopPrank();

        // Then: balanceOf pool should be equal to amountLoaned, balanceOf sender should be equal to availablefunds minus amountLoaned,
        // balanceOf vault should be equal to 0
        assertEq(asset.balanceOf(address(pool)), amountLoaned);
        assertEq(asset.balanceOf(sender), availablefunds - amountLoaned);
        assertEq(debt.balanceOf(address(vault)), 0);
    }
}

/* //////////////////////////////////////////////////////////////
                    LEVERAGED ACTIONS LOGIC
////////////////////////////////////////////////////////////// */
contract LeveragedActions is LendingPoolTest {
    function setUp() public override {
        super.setUp();

        vm.startPrank(creator);
        pool.addTranche(address(srTranche), 50, 0);
        pool.addTranche(address(jrTranche), 40, 20);
        vm.stopPrank();

        vm.prank(vaultOwner);
        vault = Vault(factory.createVault(1));

        vm.prank(liquidityProvider);
        asset.approve(address(pool), type(uint256).max);
    }

    function testRevert_doActionWithLeverage_NonVault(
        uint256 amount,
        address nonVault,
        address actionHandler,
        bytes calldata actionData
    ) public {
        // Given: nonVault is not vault
        vm.assume(nonVault != address(vault));
        // When: doActionWithLeverage as nonVault

        // Then: doActionWithLeverage should revert with "LP_DAWL: Not a vault"
        vm.expectRevert("LP_DAWL: Not a vault");
        pool.doActionWithLeverage(amount, nonVault, actionHandler, actionData, emptyBytes3);
    }

    function testRevert_doActionWithLeverage_Unauthorised(
        uint256 amount,
        address beneficiary,
        address actionHandler,
        bytes calldata actionData
    ) public {
        // Given: beneficiary is not vaultOwner, amount is bigger than 0
        vm.assume(beneficiary != vaultOwner);

        vm.assume(amount > 0);
        vm.startPrank(beneficiary);
        // When: doActionWithLeverage as beneficiary

        // Then: doActionWithLeverage should revert with stdError.arithmeticError
        vm.expectRevert(stdError.arithmeticError);
        pool.doActionWithLeverage(amount, address(vault), actionHandler, actionData, emptyBytes3);
        vm.stopPrank();
    }

    function testRevert_doActionWithLeverage_InsufficientApproval(
        uint256 amountAllowed,
        uint256 amountLoaned,
        address beneficiary,
        address actionHandler,
        bytes calldata actionData
    ) public {
        // Given: beneficiary is not vaultOwner, amountAllowed is less than amountLoaned, vaultOwner approveBeneficiary
        vm.assume(beneficiary != vaultOwner);
        vm.assume(amountAllowed < amountLoaned);

        vm.prank(vaultOwner);
        pool.approveBeneficiary(beneficiary, amountAllowed, address(vault));

        vm.startPrank(beneficiary);
        // When: doActionWithLeverage as beneficiary

        // Then: doActionWithLeverage should revert with stdError.arithmeticError
        vm.expectRevert(stdError.arithmeticError);
        pool.doActionWithLeverage(amountLoaned, address(vault), actionHandler, actionData, emptyBytes3);
        vm.stopPrank();
    }

    function testRevert_doActionWithLeverage_InsufficientLiquidity(
        uint128 amountLoaned,
        uint256 collateralValue,
        uint128 liquidity,
        address actionHandler,
        bytes calldata actionData
    ) public {
        // Given: collateralValue less than equal to amountLoaned, liquidity is bigger than 0 but less than amountLoaned,
        // actionHandler is not address 0, creator setDebtToken to debt, liquidityProvider approve pool to max value,
        // srTranche deposit liquidity, setTotalValue to colletralValue
        vm.assume(collateralValue >= amountLoaned);
        vm.assume(liquidity < amountLoaned);
        vm.assume(liquidity > 0);
        vm.assume(actionHandler != address(0));

        vm.prank(address(srTranche));
        pool.depositInLendingPool(liquidity, liquidityProvider);
        vault.setTotalValue(collateralValue);

        vm.startPrank(vaultOwner);
        // When: doActionWithLeverage amountLoaned as vaultOwner

        // Then: doActionWithLeverage should revert with "TRANSFER_FAILED"
        vm.expectRevert("TRANSFER_FAILED");
        pool.doActionWithLeverage(amountLoaned, address(vault), actionHandler, actionData, emptyBytes3);
        vm.stopPrank();
    }

    function testSuccess_doActionWithLeverage_ByVaultOwner(
        uint256 amountLoaned,
        uint256 collateralValue,
        uint128 liquidity,
        address actionHandler,
        bytes calldata actionData
    ) public {
        // Given: collateralValue and liquidity bigger than equal to amountLoaned, amountLoaned is bigger than 0,
        // actionHandler is not address 0 and not liquidityProvider, creator setDebtToken to debt, setTotalValue to colletralValue,
        // liquidityProvider approve pool to max value, srTranche deposit liquidity
        vm.assume(collateralValue >= amountLoaned);
        vm.assume(liquidity >= amountLoaned);
        vm.assume(amountLoaned > 0);
        vm.assume(actionHandler != address(0));
        vm.assume(actionHandler != liquidityProvider);

        vault.setTotalValue(collateralValue);
        vm.prank(liquidityProvider);
        asset.approve(address(pool), type(uint256).max);
        vm.prank(address(srTranche));
        pool.depositInLendingPool(liquidity, liquidityProvider);

        vm.startPrank(vaultOwner);
        // When: vaultOwner does action with leverage of amountLoaned
        pool.doActionWithLeverage(amountLoaned, address(vault), actionHandler, actionData, emptyBytes3);
        vm.stopPrank();

        // Then: balanceOf pool should be equal to liquidity minus amountLoaned, balanceOf "actionHandler" should be equal to amountLoaned,
        // balanceOf vault should be equal to amountLoaned
        assertEq(asset.balanceOf(address(pool)), liquidity - amountLoaned);
        assertEq(asset.balanceOf(actionHandler), amountLoaned);
        assertEq(debt.balanceOf(address(vault)), amountLoaned);
    }

    function testSuccess_doActionWithLeverage_ByLimitedAuthorisedAddress(
        uint256 amountAllowed,
        uint256 amountLoaned,
        uint256 collateralValue,
        uint128 liquidity,
        address beneficiary,
        address actionHandler,
        bytes calldata actionData
    ) public {
        // Given: amountAllowed, collateralValue and liquidity bigger than equal to amountLoaned, amountLoaned is bigger than 0,
        // amountAllowed is less than max value, beneficiary is not vaultOwner, actionHandler is not address 0 and not liquidityProvider,
        // creator setDebtToken to debt, liquidityProvider approve pool to max value, srTranche deposit liquidity,
        // vaultOwner approveBeneficiary
        vm.assume(amountAllowed >= amountLoaned);
        vm.assume(collateralValue >= amountLoaned);
        vm.assume(liquidity >= amountLoaned);
        vm.assume(amountLoaned > 0);
        vm.assume(amountAllowed < type(uint256).max);
        vm.assume(beneficiary != vaultOwner);
        vm.assume(actionHandler != address(0));
        vm.assume(actionHandler != liquidityProvider);

        vault.setTotalValue(collateralValue);
        vm.prank(address(srTranche));
        pool.depositInLendingPool(liquidity, liquidityProvider);
        vm.prank(vaultOwner);
        pool.approveBeneficiary(beneficiary, amountAllowed, address(vault));

        vm.startPrank(beneficiary);
        // When: beneficiary does action with leverage of amountLoaned
        pool.doActionWithLeverage(amountLoaned, address(vault), actionHandler, actionData, emptyBytes3);
        vm.stopPrank();

        // Then: balanceOf pool should be equal to liquidity minus amountLoaned, balanceOf "actionHandler" should be equal to amountLoaned,
        // balanceOf vault should be equal to amountLoaned, creditAllowance should be equal to amountAllowed minus amountLoaned
        assertEq(asset.balanceOf(address(pool)), liquidity - amountLoaned);
        assertEq(asset.balanceOf(actionHandler), amountLoaned);
        assertEq(debt.balanceOf(address(vault)), amountLoaned);
        assertEq(pool.creditAllowance(address(vault), beneficiary), amountAllowed - amountLoaned);
    }

    function testSuccess_doActionWithLeverage_ByMaxAuthorisedAddress(
        uint256 amountLoaned,
        uint256 collateralValue,
        uint128 liquidity,
        address beneficiary,
        address actionHandler,
        bytes calldata actionData
    ) public {
        // Given: collateralValue and liquidity bigger than equal to amountLoaned, amountLoaned is bigger than 0,
        // beneficiary is not vaultOwner, actionHandler is not address 0 and not liquidityProvider,
        // creator setDebtToken to debt, setTotalValue to collateralValue, liquidityProvider approve pool to max value,
        // srTranche deposit liquidity, vaultOwner approveBeneficiary
        vm.assume(collateralValue >= amountLoaned);
        vm.assume(liquidity >= amountLoaned);
        vm.assume(amountLoaned > 0);
        vm.assume(beneficiary != vaultOwner);
        vm.assume(actionHandler != address(0));
        vm.assume(actionHandler != liquidityProvider);
        vm.assume(actionHandler != address(pool));

        vault.setTotalValue(collateralValue);
        vm.prank(address(srTranche));
        pool.depositInLendingPool(liquidity, liquidityProvider);
        vm.prank(vaultOwner);
        pool.approveBeneficiary(beneficiary, type(uint256).max, address(vault));

        vm.startPrank(beneficiary);
        // When: beneficiary does action with leverage of amountLoaned
        pool.doActionWithLeverage(amountLoaned, address(vault), actionHandler, actionData, emptyBytes3);
        vm.stopPrank();

        // Then: balanceOf pool should be equal to liquidity minus amountLoaned, balanceOf "actionHandler" should be equal to amountLoaned,
        // balanceOf vault should be equal to amountLoaned, creditAllowance should be equal to max value
        assertEq(asset.balanceOf(address(pool)), liquidity - amountLoaned);
        assertEq(asset.balanceOf(actionHandler), amountLoaned);
        assertEq(debt.balanceOf(address(vault)), amountLoaned);
        assertEq(pool.creditAllowance(address(vault), beneficiary), type(uint256).max);
    }

    function testSuccss_doActionWithLeverage_originationFeeAvailable(
        uint256 amountLoaned,
        uint256 collateralValue,
        uint128 liquidity,
        address actionHandler,
        bytes calldata actionData,
        uint8 originationFee
    ) public {
        vm.assume(collateralValue >= amountLoaned);
        vm.assume(liquidity >= amountLoaned);
        vm.assume(amountLoaned > 0);
        vm.assume(actionHandler != address(0));
        vm.assume(actionHandler != liquidityProvider);

        vm.prank(creator);
        pool.setOriginationFee(originationFee);

        vault.setTotalValue(collateralValue);
        vm.prank(liquidityProvider);
        asset.approve(address(pool), type(uint256).max);
        vm.prank(address(srTranche));
        pool.depositInLendingPool(liquidity, liquidityProvider);

        uint256 treasuryBalancePre = pool.realisedLiquidityOf(treasury);

        vm.startPrank(vaultOwner);
        // When: vaultOwner does action with leverage of amountLoaned
        pool.doActionWithLeverage(amountLoaned, address(vault), actionHandler, actionData, emptyBytes3);
        vm.stopPrank();

        uint256 treasuryBalancePost = pool.realisedLiquidityOf(treasury);

        // Then: balanceOf pool should be equal to liquidity minus amountLoaned, balanceOf "actionHandler" should be equal to amountLoaned,
        // balanceOf vault should be equal to amountLoaned + fee
        assertEq(asset.balanceOf(address(pool)), liquidity - amountLoaned);
        assertEq(asset.balanceOf(actionHandler), amountLoaned);
        assertEq(debt.balanceOf(address(vault)), amountLoaned + (amountLoaned * originationFee / 10000));
        assertEq(treasuryBalancePre + (amountLoaned * originationFee / 10000), treasuryBalancePost);
    }

    function testSuccess_doActionWithLeverage_EmitReferralEvent(
        uint256 amountLoaned,
        uint256 collateralValue,
        uint128 liquidity,
        address actionHandler,
        bytes calldata actionData,
        uint8 originationFee,
        bytes3 ref
    ) public {
        vm.assume(amountLoaned <= type(uint256).max / (uint256(originationFee) + 1));
        vm.assume(amountLoaned <= type(uint256).max - (amountLoaned * originationFee / 10000));
        vm.assume(collateralValue >= amountLoaned + (amountLoaned * originationFee / 10000));
        vm.assume(liquidity >= amountLoaned);
        vm.assume(amountLoaned > 0);
        vm.assume(actionHandler != address(0));
        vm.assume(actionHandler != liquidityProvider);

        uint256 amountLoanedWithFee = amountLoaned + (amountLoaned * originationFee / 10000);

        vm.prank(creator);
        pool.setOriginationFee(originationFee);

        vault.setTotalValue(collateralValue);
        vm.prank(liquidityProvider);
        asset.approve(address(pool), type(uint256).max);
        vm.prank(address(srTranche));
        pool.depositInLendingPool(liquidity, liquidityProvider);

        vm.startPrank(vaultOwner);
        vm.expectEmit(true, true, true, true);
        emit Borrow(address(vault), ref, amountLoanedWithFee);
        // When: vaultOwner does action with leverage of amountLoaned
        pool.doActionWithLeverage(amountLoaned, address(vault), actionHandler, actionData, ref);
        vm.stopPrank();
    }
}

/* //////////////////////////////////////////////////////////////
                        ACCOUNTING LOGIC
////////////////////////////////////////////////////////////// */
contract AccountingTest is LendingPoolTest {
    using stdStorage for StdStorage;

    function setUp() public override {
        super.setUp();

        vm.startPrank(creator);
        pool.addTranche(address(srTranche), 50, 0);
        pool.addTranche(address(jrTranche), 40, 20);
        vm.stopPrank();

        vm.prank(vaultOwner);
        vault = Vault(factory.createVault(1));

        vm.prank(liquidityProvider);
        asset.approve(address(pool), type(uint256).max);
    }

    function testSuccess_totalAssets(uint120 realisedDebt, uint256 interestRate, uint24 deltaTimestamp) public {
        // Given: all neccesary contracts are deployed on the setup
        vm.assume(interestRate <= 10e3 * 10e18);
        //1000%
        vm.assume(interestRate > 0);
        vm.assume(deltaTimestamp <= 5 * 365 * 24 * 60 * 60);
        //5 year

        vm.prank(address(srTranche));
        pool.depositInLendingPool(type(uint128).max, liquidityProvider);
        vm.prank(creator);
        vault.setTotalValue(realisedDebt);

        vm.prank(vaultOwner);
        pool.borrow(realisedDebt, address(vault), vaultOwner, emptyBytes3);

        vm.prank(creator);
        pool.setInterestRate(interestRate);

        vm.warp(block.timestamp + deltaTimestamp);

        uint256 unrealisedDebt = calcUnrealisedDebtChecked(interestRate, deltaTimestamp, realisedDebt);
        uint256 expectedValue = realisedDebt + unrealisedDebt;

        uint256 actualValue = debt.totalAssets();

        assertEq(actualValue, expectedValue);
    }

    function testSuccess_liquidityOf(
        uint256 interestRate,
        uint24 deltaTimestamp,
        uint128 realisedDebt,
        uint120 initialLiquidity
    ) public {
        // Given: all necessary contracts are deployed on the setup
        vm.assume(deltaTimestamp <= 5 * 365 * 24 * 60 * 60);
        //5 year
        vm.assume(interestRate <= 10e3 * 10 ** 18);
        //1000%
        vm.assume(interestRate > 0);
        vm.assume(initialLiquidity >= realisedDebt);

        vm.prank(address(srTranche));
        pool.depositInLendingPool(initialLiquidity, liquidityProvider);
        vault.setTotalValue(realisedDebt);

        vm.prank(vaultOwner);
        pool.borrow(realisedDebt, address(vault), vaultOwner, emptyBytes3);

        // When: deltaTimestamp amount of time has passed
        vm.warp(block.timestamp + deltaTimestamp);

        vm.prank(creator);
        pool.setInterestRate(interestRate);

        uint256 unrealisedDebt = calcUnrealisedDebtChecked(interestRate, deltaTimestamp, realisedDebt);
        uint256 interest = unrealisedDebt * 50 / 90;
        if (interest * 90 < unrealisedDebt * 50) interest += 1;
        // interest for a tranche is rounded up
        uint256 expectedValue = initialLiquidity + interest;

        uint256 actualValue = pool.liquidityOf(address(srTranche));

        // Then: actualValue should be equal to expectedValue
        assertEq(actualValue, expectedValue);
    }
}

/* //////////////////////////////////////////////////////////////
                        INTERESTS LOGIC
////////////////////////////////////////////////////////////// */
contract InterestsTest is LendingPoolTest {
    using stdStorage for StdStorage;

    function setUp() public override {
        super.setUp();

        vm.startPrank(creator);
        pool.setTreasuryInterestWeight(10);
        pool.setTreasuryLiquidationWeight(80);
        pool.addTranche(address(srTranche), 50, 0);
        pool.addTranche(address(jrTranche), 40, 20);
        vm.stopPrank();

        vm.startPrank(vaultOwner);
        vault = Vault(factory.createVault(1));
        vm.stopPrank();
    }

    function testSuccess_calcUnrealisedDebt_Unchecked(uint24 deltaTimestamp, uint128 realisedDebt, uint256 interestRate)
        public
    {
        // Given: deltaTimestamp smaller than equal to 5 years,
        // realisedDebt smaller than equal to than 3402823669209384912995114146594816
        vm.assume(deltaTimestamp <= 5 * 365 * 24 * 60 * 60);
        //5 year
        vm.assume(interestRate <= 10 * 10 ** 18);
        //1000%
        vm.assume(realisedDebt <= type(uint128).max / (10 ** 5));
        //highest possible debt at 1000% over 5 years: 3402823669209384912995114146594816

        vm.startPrank(creator);
        pool.setInterestRate(interestRate);
        pool.setLastSyncedTimestamp(uint32(block.number));
        // And: the vaultOwner takes realisedDebt debt
        pool.setRealisedDebt(realisedDebt);
        vm.stopPrank();

        // When: deltaTimestamp have passed
        vm.warp(block.timestamp + deltaTimestamp);

        // Then: Unrealised debt should never overflow (-> calcUnrealisedDebtChecked does never error and same calculation unched are always equal)
        uint256 expectedValue = calcUnrealisedDebtChecked(interestRate, deltaTimestamp, realisedDebt);
        uint256 actualValue = pool.calcUnrealisedDebt();
        assertEq(expectedValue, actualValue);
    }

    function testSucces_syncInterests(
        uint24 deltaTimestamp,
        uint128 realisedDebt,
        uint120 realisedLiquidity,
        uint256 interestRate
    ) public {
        // Given: deltaTimestamp than 5 years, realisedDebt than 3402823669209384912995114146594816 and bigger than 0
        vm.assume(deltaTimestamp <= 5 * 365 * 24 * 60 * 60);
        //5 year
        vm.assume(interestRate <= 10 * 10 ** 18);
        //1000%
        vm.assume(realisedDebt <= type(uint128).max / (10 ** 5));
        //highest possible debt at 1000% over 5 years: 3402823669209384912995114146594816
        vm.assume(realisedDebt > 0);
        vm.assume(realisedDebt <= realisedLiquidity);

        // And: the vaultOwner takes realisedDebt debt
        vault.setTotalValue(realisedDebt);
        vm.prank(liquidityProvider);
        asset.approve(address(pool), type(uint256).max);
        vm.prank(address(srTranche));
        pool.depositInLendingPool(realisedLiquidity, liquidityProvider);
        vm.prank(vaultOwner);
        pool.borrow(realisedDebt, address(vault), address(vault), emptyBytes3);

        // And: deltaTimestamp have passed
        uint256 start_timestamp = block.timestamp;
        vm.warp(start_timestamp + deltaTimestamp);

        // When: Intersts are synced
        vm.prank(creator);
        pool.setInterestRate(interestRate);
        pool.syncInterests();

        uint256 interests = calcUnrealisedDebtChecked(interestRate, deltaTimestamp, realisedDebt);

        // Then: Total redeemable interest of LP providers and total open debt of borrowers should increase with interests
        assertEq(pool.totalRealisedLiquidity(), realisedLiquidity + interests);
        assertEq(debt.maxWithdraw(address(vault)), realisedDebt + interests);
        assertEq(debt.maxRedeem(address(vault)), realisedDebt);
        assertEq(debt.totalAssets(), realisedDebt + interests);
        assertEq(pool.lastSyncedTimestamp(), start_timestamp + deltaTimestamp);
    }

    function testSuccess_syncInterestsToLiquidityProviders(
        uint128 interests,
        uint8 weightSr,
        uint8 weightJr,
        uint8 weightTreasury
    ) public {
        uint256 totalInterestWeight = uint256(weightSr) + uint256(weightJr) + uint256(weightTreasury);
        vm.assume(totalInterestWeight > 0);
        // Given: all necessary contracts are deployed on the setup
        vm.startPrank(creator);
        pool.setInterestWeight(0, weightSr);
        pool.setInterestWeight(1, weightJr);
        pool.setTreasuryInterestWeight(weightTreasury);
        vm.stopPrank();

        // When: creator syncInterestsToLendingPool with amount
        pool.syncInterestsToLendingPool(interests);

        // Then: supplyBalances srTranche, jrTranche and treasury should be correct
        // TotalSupply should be equal to interest
        uint256 interestSr = uint256(interests) * weightSr / totalInterestWeight;
        uint256 interestJr = uint256(interests) * weightJr / totalInterestWeight;
        uint256 interestTreasury = interests - interestSr - interestJr;

        assertEq(pool.realisedLiquidityOf(address(srTranche)), interestSr);
        assertEq(pool.realisedLiquidityOf(address(jrTranche)), interestJr);
        assertEq(pool.realisedLiquidityOf(address(treasury)), interestTreasury);
        assertEq(pool.totalRealisedLiquidity(), interests);
    }
}

/* //////////////////////////////////////////////////////////////
                    INTEREST RATE LOGIC
////////////////////////////////////////////////////////////// */
contract InterestRateTest is LendingPoolTest {
    using stdStorage for StdStorage;

    function setUp() public override {
        super.setUp();

        vm.startPrank(creator);
        pool.setTreasuryInterestWeight(10);
        pool.setTreasuryLiquidationWeight(80);
        pool.addTranche(address(srTranche), 50, 0);
        pool.addTranche(address(jrTranche), 40, 20);
        vm.stopPrank();
    }

    function testRevert_setInterestConfig_NonOwner(
        address unprivilegedAddress,
        uint8 baseRate_,
        uint8 highSlope_,
        uint8 lowSlope_,
        uint8 utilisationThreshold_
    ) public {
        // Given: unprivilegedAddress is not creator, InterestRateConfiguration setted as config
        vm.assume(unprivilegedAddress != creator);

        // And: InterestRateConfiguration setted as config
        DataTypes.InterestRateConfiguration memory config = DataTypes.InterestRateConfiguration({
            baseRatePerYear: baseRate_,
            highSlopePerYear: highSlope_,
            lowSlopePerYear: lowSlope_,
            utilisationThreshold: utilisationThreshold_
        });

        // When: unprivilegedAddress calls setInterestConfig
        vm.startPrank(unprivilegedAddress);
        // Then: setInterestConfig should revert with UNAUTHORIZED
        vm.expectRevert("UNAUTHORIZED");
        pool.setInterestConfig(config);
        vm.stopPrank();
    }

    function testSuccess_setInterestConfig(
        uint8 baseRate_,
        uint8 highSlope_,
        uint8 lowSlope_,
        uint8 utilisationThreshold_
    ) public {
        // Given: InterestRateConfiguration data type setted as config
        DataTypes.InterestRateConfiguration memory config = DataTypes.InterestRateConfiguration({
            baseRatePerYear: baseRate_,
            highSlopePerYear: highSlope_,
            lowSlopePerYear: lowSlope_,
            utilisationThreshold: utilisationThreshold_
        });

        // When: creator calls setInterestConfig
        vm.prank(creator);
        pool.setInterestConfig(config);

        // Then: config is successfully set
        (uint256 baseRatePerYear, uint256 lowSlopePerYear, uint256 highSlopePerYear, uint256 utilisationThreshold) =
            pool.interestRateConfig();
        assertEq(baseRatePerYear, baseRate_);
        assertEq(highSlopePerYear, highSlope_);
        assertEq(lowSlopePerYear, lowSlope_);
        assertEq(utilisationThreshold, utilisationThreshold_);
    }

    function testSuccess_updateInterestRate(
        address sender,
        uint24 deltaTimestamp,
        uint128 realisedDebt,
        uint120 realisedLiquidity,
        uint256 interestRate
    ) public {
        // Given: deltaBlocks smaller than equal to 5 years,
        // realisedDebt smaller than equal to than 3402823669209384912995114146594816
        vm.assume(deltaTimestamp <= 5 * 365 * 24 * 60 * 60);
        //5 year
        vm.assume(interestRate <= 10 * 10 ** 18);
        //1000%
        vm.assume(realisedDebt <= type(uint128).max / (10 ** 5));
        //highest possible debt at 1000% over 5 years: 3402823669209384912995114146594816
        vm.assume(realisedDebt <= realisedLiquidity);

        // And: There is realisedLiquidity liquidity
        vm.startPrank(creator);
        pool.setTotalRealisedLiquidity(realisedLiquidity);
        // And: There is realisedDebt debt
        pool.setRealisedDebt(realisedDebt);
        pool.setInterestRate(interestRate);
        pool.setLastSyncedTimestamp(uint32(block.number));
        vm.stopPrank();

        // And: deltaTimestamp have passed
        uint256 start_timestamp = block.timestamp;
        vm.warp(start_timestamp + deltaTimestamp);

        // When: Interests are updated
        vm.prank(sender);
        pool.updateInterestRate();

        // Then interests should be up to date
        uint256 interest = calcUnrealisedDebtChecked(interestRate, deltaTimestamp, realisedDebt);
        uint256 interestSr = interest * 50 / 100;
        uint256 interestJr = interest * 40 / 100;
        uint256 interestTreasury = interest - interestSr - interestJr;

        assertEq(debt.totalAssets(), realisedDebt + interest);
        assertEq(pool.lastSyncedTimestamp(), start_timestamp + deltaTimestamp);
        assertEq(pool.realisedLiquidityOf(address(srTranche)), interestSr);
        assertEq(pool.realisedLiquidityOf(address(jrTranche)), interestJr);
        assertEq(pool.realisedLiquidityOf(address(treasury)), interestTreasury);
        assertEq(pool.totalRealisedLiquidity(), realisedLiquidity + interest);
    }
}

/* //////////////////////////////////////////////////////////////
                        LIQUIDATION LOGIC
////////////////////////////////////////////////////////////// */
contract LiquidationTest is LendingPoolTest {
    using stdStorage for StdStorage;

    function setUp() public override {
        super.setUp();

        vm.startPrank(creator);
        pool.setTreasuryInterestWeight(10);
        pool.setTreasuryLiquidationWeight(80);
        //Set Tranche interestWeight on 0 so that all yield goes to treasury
        pool.addTranche(address(srTranche), 0, 0);
        pool.addTranche(address(jrTranche), 0, 20);
        pool.changeGuardian(creator);
        vm.stopPrank();

        vm.prank(liquidityProvider);
        asset.approve(address(pool), type(uint256).max);

        vm.startPrank(vaultOwner);
        vault = Vault(factory.createVault(1));
        vm.stopPrank();
    }

    function testRevert_setLiquidator_Unauthorised(address liquidator_, address unprivilegedAddress) public {
        // Given: unprivilegedAddress is not the Owner
        vm.assume(unprivilegedAddress != creator);

        // When: unprivilegedAddress sets the Liquidator
        // Then: setLiquidator should revert with "UNAUTHORIZED"
        vm.startPrank(unprivilegedAddress);
        vm.expectRevert("UNAUTHORIZED");
        pool.setLiquidator(liquidator_);
        vm.stopPrank();
    }

    function testSuccess_setLiquidator(address liquidator_) public {
        // Given: all neccesary contracts are deployed on the setup

        // When: The owner sets the Liquidator
        vm.prank(creator);
        pool.setLiquidator(liquidator_);

        // Then: The liquidator should be equal to liquidator_
        assertEq(liquidator_, pool.liquidator());
    }

    function testRevert_liquidateVault_Paused(address liquidationInitiator, address vault_) public {
        // Given: The liquidator is set
        vm.prank(creator);
        pool.setLiquidator(address(liquidator));
        vm.warp(35 days);

        // And: pool is paused
        vm.prank(creator);
        pool.pause();

        // When: liquidationInitiator tries to liquidate the vault
        // Then: liquidateVault should revert with "LP_LV: Pool is paused"
        vm.expectRevert("Guardian: liquidation paused");
        vm.prank(liquidationInitiator);
        pool.liquidateVault(vault_);
    }

    function testRevert_liquidateVault_NoDebt(address liquidationInitiator, address vault_) public {
        // Given: The liquidator is set
        vm.prank(creator);
        pool.setLiquidator(address(liquidator));

        // And: Vault has no debt

        // When: liquidationInitiator tries to liquidate the vault
        // Then: liquidateVault should revert with "LP_LV: Not a Vault with debt"
        vm.startPrank(liquidationInitiator);
        vm.expectRevert("LP_LV: Not a Vault with debt");
        pool.liquidateVault(vault_);
        vm.stopPrank();
    }

    function testSuccess_liquidateVault(address liquidationInitiator, uint128 amountLoaned) public {
        // Given: all necessary contracts are deployed on the setup
        // And: The vault has debt
        vm.assume(amountLoaned > 0);
        vault.setTotalValue(amountLoaned);
        vm.prank(liquidityProvider);
        asset.approve(address(pool), type(uint256).max);
        vm.prank(address(srTranche));
        pool.depositInLendingPool(amountLoaned, liquidityProvider);
        vm.prank(vaultOwner);
        pool.borrow(amountLoaned, address(vault), vaultOwner, emptyBytes3);
        // And: The liquidator is set
        vm.prank(creator);
        pool.setLiquidator(address(liquidator));

        uint256 auctionsInProgressPre = pool.auctionsInProgress();

        // When: Liquidator calls liquidateVault
        vm.prank(liquidationInitiator);
        pool.liquidateVault(address(vault));

        // Then: liquidationInitiator should be set
        assertEq(pool.liquidationInitiator(address(vault)), liquidationInitiator);

        // Then: The debt of the vault should be decreased with amountLiquidated
        assertEq(debt.balanceOf(address(vault)), 0);
        assertEq(debt.totalSupply(), 0);

        // Then: auctionsInProgress should increase
        assertEq(pool.auctionsInProgress(), auctionsInProgressPre + 1);
        // and the most junior tranche should be locked
        assertTrue(jrTranche.auctionInProgress());
        assertFalse(srTranche.auctionInProgress());
    }

    function testRevert_settleLiquidation_Unauthorised(
        uint128 badDebt,
        uint128 liquidationInitiatorReward,
        uint128 liquidationPenalty,
        uint128 remainder,
        address unprivilegedAddress_
    ) public {
        // Given: unprivilegedAddress is not the liquidator
        vm.assume(unprivilegedAddress_ != address(liquidator));
        // Given: The liquidator is set
        vm.prank(creator);
        pool.setLiquidator(address(liquidator));

        // When: unprivilegedAddress settles a liquidation
        // Then: settleLiquidation should revert with "UNAUTHORIZED"
        vm.startPrank(unprivilegedAddress_);
        vm.expectRevert("UNAUTHORIZED");
        pool.settleLiquidation(
            address(vault), vaultOwner, badDebt, liquidationInitiatorReward, liquidationPenalty, remainder
        );
        vm.stopPrank();
    }

    function testSuccess_settleLiquidation_BadDebtWithOneTranche(
        uint128 liquiditySenior,
        uint128 liquidityJunior,
        uint128 badDebt
    ) public {
        // srTranche calls depositInLendingPool for liquiditySenior, jrTranche calls depositInLendingPool for liquidityJunior
        vm.assume(liquiditySenior <= type(uint128).max - liquidityJunior);
        uint256 totalAmount = uint256(liquiditySenior) + uint256(liquidityJunior);
        vm.assume(badDebt < liquidityJunior);

        vm.prank(address(srTranche));
        pool.depositInLendingPool(liquiditySenior, liquidityProvider);
        vm.prank(address(jrTranche));
        pool.depositInLendingPool(liquidityJunior, liquidityProvider);

        // And: The liquidator is set
        vm.prank(creator);
        pool.setLiquidator(address(liquidator));

        // When: Liquidator settles a liquidation
        vm.prank(address(liquidator));
        pool.settleLiquidation(address(vault), vaultOwner, badDebt, 0, 0, 0);

        // Then: realisedLiquidityOf for srTranche should be liquiditySenior, realisedLiquidityOf jrTranche should be liquidityJunior minus badDebt,
        // totalRealisedLiquidity should be equal to totalAmount minus badDebt
        assertEq(pool.realisedLiquidityOf(address(srTranche)), liquiditySenior);
        assertEq(pool.realisedLiquidityOf(address(jrTranche)), liquidityJunior - badDebt);
        assertEq(pool.totalRealisedLiquidity(), totalAmount - badDebt);
    }

    function testSuccess_settleLiquidation_BadDebtWithTwoTranches(
        uint128 liquiditySenior,
        uint128 liquidityJunior,
        uint128 badDebt
    ) public {
        vm.assume(badDebt > 0);
        // Given: srTranche deposit liquiditySenior, jrTranche deposit liquidityJunior
        vm.assume(liquiditySenior <= type(uint128).max - liquidityJunior);
        uint256 totalAmount = uint256(liquiditySenior) + uint256(liquidityJunior);
        vm.assume(badDebt < totalAmount);
        vm.assume(badDebt >= liquidityJunior);

        vm.prank(address(srTranche));
        pool.depositInLendingPool(liquiditySenior, liquidityProvider);
        vm.prank(address(jrTranche));
        pool.depositInLendingPool(liquidityJunior, liquidityProvider);

        // And: The liquidator is set
        vm.prank(creator);
        pool.setLiquidator(address(liquidator));

        // When: Liquidator settles a liquidation
        vm.prank(address(liquidator));
        pool.settleLiquidation(address(vault), vaultOwner, badDebt, 0, 0, 0);

        // Then: supplyBalances srTranche should be totalAmount minus badDebt, supplyBalances jrTranche should be 0,
        // totalSupply should be equal to totalAmount minus badDebt, isTranche for jrTranche should return false
        assertEq(pool.realisedLiquidityOf(address(srTranche)), totalAmount - badDebt);
        assertEq(pool.realisedLiquidityOf(address(jrTranche)), 0);
        assertEq(pool.totalRealisedLiquidity(), totalAmount - badDebt);
        assertFalse(pool.isTranche(address(jrTranche)));
    }

    function testSuccess_settleLiquidation_MaxBadDebtWithTwoTranches(uint128 liquiditySenior, uint128 liquidityJunior)
        public
    {
        // Given: srTranche deposit liquiditySenior, jrTranche deposit liquidityJunior
        vm.assume(liquiditySenior <= type(uint128).max - liquidityJunior);
        uint128 badDebt = liquiditySenior + liquidityJunior;
        vm.assume(badDebt > 0);

        vm.prank(address(srTranche));
        pool.depositInLendingPool(liquiditySenior, liquidityProvider);
        vm.prank(address(jrTranche));
        pool.depositInLendingPool(liquidityJunior, liquidityProvider);

        // And: The liquidator is set
        vm.prank(creator);
        pool.setLiquidator(address(liquidator));

        // When: Liquidator settles a liquidation
        vm.prank(address(liquidator));
        pool.settleLiquidation(address(vault), vaultOwner, badDebt, 0, 0, 0);

        // Then: supplyBalances srTranche should be totalAmount minus badDebt, supplyBalances jrTranche should be 0,
        // totalSupply should be equal to totalAmount minus badDebt, isTranche for jrTranche should return false
        assertEq(pool.realisedLiquidityOf(address(srTranche)), 0);
        assertEq(pool.realisedLiquidityOf(address(jrTranche)), 0);
        assertEq(pool.totalRealisedLiquidity(), 0);
        assertFalse(pool.isTranche(address(jrTranche)));
        assertFalse(pool.isTranche(address(srTranche)));

        // since this flow doesn't go through pool.liquidateVault(),
        // auctionsInProgress will be 0 when this liquidation is settled.
        assertEq(pool.auctionsInProgress(), type(uint96).max);
    }

    function testRevert_settleLiquidation_ExcessBadDebt(
        uint128 liquiditySenior,
        uint128 liquidityJunior,
        uint128 badDebt
    ) public {
        // Given: badDebt, liquidityJunior and liquiditySenior bigger than 0,
        // srTranche calls depositInLendingPool for liquiditySenior, jrTranche calls depositInLendingPool for liquidityJunior
        // vm.assume(liquiditySenior <= type(uint256).max - liquidityJunior);
        uint256 totalAmount = uint256(liquiditySenior) + uint256(liquidityJunior);
        vm.assume(badDebt > totalAmount);
        vm.assume(badDebt > 0);

        vm.prank(address(srTranche));
        pool.depositInLendingPool(liquiditySenior, liquidityProvider);
        vm.prank(address(jrTranche));
        pool.depositInLendingPool(liquidityJunior, liquidityProvider);

        // And: The liquidator is set
        vm.prank(creator);
        pool.setLiquidator(address(liquidator));

        // When: Liquidator settles a liquidation
        vm.expectRevert(stdError.arithmeticError);
        vm.prank(address(liquidator));
        pool.settleLiquidation(address(vault), vaultOwner, badDebt, 0, 0, 0);
    }

    function testSuccess_settleLiquidation_Surplus(
        uint128 liquidity,
        uint128 liquidationInitiatorReward,
        uint128 liquidationPenalty,
        uint128 remainder
    ) public {
        vm.assume(
            uint256(liquidity) + uint256(liquidationInitiatorReward) <= type(uint128).max - uint256(liquidationPenalty)
        );
        vm.assume(
            uint256(liquidity) + uint256(liquidationInitiatorReward) + uint256(liquidationPenalty)
                <= type(uint128).max - uint256(remainder)
        );

        vm.assume(liquidationInitiatorReward > 0);
        // Given: Liquidity is deposited in Lending Pool
        vm.prank(address(srTranche));
        pool.depositInLendingPool(liquidity, liquidityProvider);
        // And: The liquidator is set
        vm.prank(creator);
        pool.setLiquidator(address(liquidator));

        stdstore.target(address(pool)).sig(pool.liquidationInitiator.selector).with_key(address(vault)).checked_write(
            liquidationInitiatorAddr
        );

        pool.setAuctionsInProgress(1);
        vm.prank(address(pool));
        jrTranche.setAuctionInProgress(true);

        // When: Liquidator settles a liquidation
        vm.prank(address(liquidator));
        pool.settleLiquidation(address(vault), vaultOwner, 0, liquidationInitiatorReward, liquidationPenalty, remainder);

        address initiator = pool.liquidationInitiator(address(vault));
        // round up
        uint256 liqPenaltyTreasury =
            uint256(liquidationPenalty) * pool.liquidationWeightTreasury() / pool.totalLiquidationWeight();
        if (
            uint256(liqPenaltyTreasury) * pool.totalLiquidationWeight()
                < uint256(liquidationPenalty) * pool.liquidationWeightTreasury()
        ) {
            liqPenaltyTreasury++;
        }

        uint256 liqPenaltyJunior =
            uint256(liquidationPenalty) * pool.liquidationWeightTranches(1) / pool.totalLiquidationWeight();
        if (
            uint256(liqPenaltyTreasury) * pool.totalLiquidationWeight()
                < uint256(liquidationPenalty) * pool.liquidationWeightTranches(1)
        ) {
            liqPenaltyTreasury--;
        }

        // Then: Initiator should be able to claim his rewards for liquidation initiation
        assertEq(pool.realisedLiquidityOf(initiator), liquidationInitiatorReward);
        // And: The liquidity amount from the most senior tranche should remain the same
        assertEq(pool.realisedLiquidityOf(address(srTranche)), liquidity);
        // And: The jr tranche will get its part of the liquidationpenalty
        assertEq(pool.realisedLiquidityOf(address(jrTranche)), liqPenaltyJunior);
        // And: treasury will get its part of the liquidationpenalty
        assertEq(pool.realisedLiquidityOf(address(treasury)), liqPenaltyTreasury);
        // And: The remaindershould be claimable by the original owner
        assertEq(pool.realisedLiquidityOf(vaultOwner), remainder);
        // And: The total realised liquidity should be updated
        assertEq(pool.totalRealisedLiquidity(), liquidity + liquidationInitiatorReward + liquidationPenalty + remainder);

        assertEq(pool.auctionsInProgress(), 0);
        assertFalse(jrTranche.auctionInProgress());
        assertFalse(srTranche.auctionInProgress());
    }

    function testSuccess_settleLiquidation_ProcessDefault(
        uint128 liquidity,
        uint128 badDebt,
        uint128 liquidationInitiatorReward,
        uint128 liquidationPenalty,
        uint128 remainder
    ) public {
        vm.assume(uint256(liquidity) + uint256(liquidationInitiatorReward) <= type(uint128).max + uint256(badDebt));
        // Given: provided liquidity is bigger than the default amount (Should always be true)
        vm.assume(liquidity >= badDebt);
        // And: badDebt is bigger than 0
        vm.assume(badDebt > 0);
        // And: Liquidity is deposited in Lending Pool
        vm.prank(address(srTranche));
        pool.depositInLendingPool(liquidity, liquidityProvider);
        // And: The liquidator is set
        vm.prank(creator);
        pool.setLiquidator(address(liquidator));

        stdstore.target(address(pool)).sig(pool.liquidationInitiator.selector).with_key(address(vault)).checked_write(
            liquidationInitiatorAddr
        );

        // When: Liquidator settles a liquidation
        vm.prank(address(liquidator));
        pool.settleLiquidation(
            address(vault), vaultOwner, badDebt, liquidationInitiatorReward, liquidationPenalty, remainder
        );

        // Then: Initiator should be able to claim his rewards for liquidation initiation
        address initiator = pool.liquidationInitiator(address(vault));
        assertEq(pool.realisedLiquidityOf(initiator), liquidationInitiatorReward);

        // And: The badDebt amount should be discounted from the most junior tranche
        assertEq(pool.realisedLiquidityOf(address(srTranche)), liquidity - badDebt);

        // And: The total realised liquidity should be updated
        assertEq(pool.totalRealisedLiquidity(), uint256(liquidity) + liquidationInitiatorReward - badDebt);
    }

    function testSuccess_syncLiquidationPenaltyToLiquidityProviders(
        uint128 penalty,
        uint8 weightSr,
        uint8 weightJr,
        uint8 weightTreasury
    ) public {
        uint256 totalPenaltyWeight = uint256(weightSr) + uint256(weightJr) + uint256(weightTreasury);
        vm.assume(totalPenaltyWeight > 0);
        // Given: all necessary contracts are deployed on the setup
        vm.startPrank(creator);
        pool.setLiquidationWeight(0, weightSr);
        pool.setLiquidationWeight(1, weightJr);
        pool.setTreasuryLiquidationWeight(weightTreasury);
        vm.stopPrank();

        // When: creator syncLiquidationPenaltyToLiquidityProviders with penalty
        pool.syncLiquidationPenaltyToLiquidityProviders(penalty);

        // Then: supplyBalances srTranche, jrTranche and treasury should be correct
        // TotalSupply should be equal to penalty
        uint256 penaltySr = uint256(penalty) * weightSr / totalPenaltyWeight;
        uint256 penaltyJr = uint256(penalty) * weightJr / totalPenaltyWeight;
        uint256 penaltyTreasury = penalty - penaltySr - penaltyJr;

        assertEq(pool.realisedLiquidityOf(address(srTranche)), penaltySr);
        assertEq(pool.realisedLiquidityOf(address(jrTranche)), penaltyJr);
        assertEq(pool.realisedLiquidityOf(address(treasury)), penaltyTreasury);
    }
}

/* //////////////////////////////////////////////////////////////
                        VAULT LOGIC
////////////////////////////////////////////////////////////// */
contract VaultTest is LendingPoolTest {
    using stdStorage for StdStorage;

    function setUp() public override {
        super.setUp();
        vm.startPrank(creator);
        pool.setTreasuryInterestWeight(10);
        pool.setTreasuryLiquidationWeight(80);
        //Set Tranche interestWeight on 0 so that all yield goes to treasury
        pool.addTranche(address(srTranche), 50, 0);
        pool.addTranche(address(jrTranche), 40, 20);
        vm.stopPrank();

        vm.prank(liquidityProvider);
        asset.approve(address(pool), type(uint256).max);

        vm.prank(address(srTranche));
        pool.depositInLendingPool(type(uint128).max, liquidityProvider);

        vm.startPrank(vaultOwner);
        vault = Vault(factory.createVault(1));
        vm.stopPrank();

        vm.prank(creator);
        pool.setLiquidator(address(liquidator));
    }

    function testRevert_setVaultVersion_NonOwner(address unprivilegedAddress, uint256 vaultVersion, bool valid)
        public
    {
        vm.assume(unprivilegedAddress != creator);

        vm.startPrank(unprivilegedAddress);
        vm.expectRevert("UNAUTHORIZED");
        pool.setVaultVersion(vaultVersion, valid);
        vm.stopPrank();
    }

    function testSuccess_setVaultVersion_setValid(uint256 vaultVersion) public {
        vm.prank(creator);
        pool.setVaultVersion(vaultVersion, true);

        assertTrue(pool.isValidVersion(vaultVersion));
    }

    function testSuccess_setVaultVersion_setInvalid(uint256 vaultVersion) public {
        vm.prank(creator);
        pool.setIsValidVersion(vaultVersion, true);

        vm.prank(creator);
        pool.setVaultVersion(vaultVersion, false);

        assertTrue(!pool.isValidVersion(vaultVersion));
    }

    function testSuccess_openMarginAccount_InvalidVaultVersion(uint256 vaultVersion) public {
        // Given: vaultVersion is invalid
        vm.prank(creator);
        pool.setVaultVersion(vaultVersion, false);

        // When: vault opens a margin account
        (bool success, address basecurrency, address liquidator_) = pool.openMarginAccount(vaultVersion);

        // Then: openMarginAccount should return succes and correct contract addresses
        assertTrue(!success);
        assertEq(address(0), basecurrency);
        assertEq(address(0), liquidator_);
    }

    function testSuccess_openMarginAccount_ValidVaultVersion(uint256 vaultVersion) public {
        // Given: vaultVersion is valid
        vm.prank(creator);
        pool.setVaultVersion(vaultVersion, true);

        // When: vault opens a margin account
        (bool success, address basecurrency, address liquidator_) = pool.openMarginAccount(vaultVersion);

        // Then: openMarginAccount should return succes and correct contract addresses
        assertTrue(success);
        assertEq(address(asset), basecurrency);
        assertEq(address(liquidator), liquidator_);
    }

    function testSuccess_getOpenPosition(uint128 amountLoaned) public {
        // Given: a vault has taken out debt
        vm.assume(amountLoaned > 0);
        vault.setTotalValue(amountLoaned);
        vm.prank(vaultOwner);
        pool.borrow(amountLoaned, address(vault), vaultOwner, emptyBytes3);

        // When: The vault fetches its open position
        uint256 openPosition = pool.getOpenPosition(address(vault));

        // Then: The open position should equal the amount loaned
        assertEq(amountLoaned, openPosition);
    }
}

/* //////////////////////////////////////////////////////////////
                        GUARDIAN LOGIC
////////////////////////////////////////////////////////////// */
contract GuardianTest is LendingPoolTest {
    using stdStorage for StdStorage;

    address pauseGuardian = address(17);

    function setUp() public override {
        super.setUp();

        // Set Guardian
        vm.startPrank(creator);
        pool.changeGuardian(pauseGuardian);
        vm.stopPrank();

        // Warp the block timestamp to 60days for smooth testing
        vm.warp(60 days);
    }

    function testRevert_depositInLendingPool_Paused() public {
        // Given: all necessary contracts are deployed on the setup
        assertEq(pool.guardian(), pauseGuardian);

        // When: the guardian pauses the pool
        vm.prank(pauseGuardian);
        pool.pause();
        vm.stopPrank();

        // Then: the pool should be paused
        assertTrue(pool.depositPaused());
        // And: the pool should not be able to deposit
        vm.prank(liquidityProvider);
        asset.approve(address(pool), type(uint256).max);
        vm.prank(address(srTranche));
        vm.expectRevert("Guardian: deposit paused");
        pool.depositInLendingPool(type(uint128).max, liquidityProvider);
    }

    function testRevert_borrow_Paused() public {
        // Given: all necessary contracts are deployed on the setup
        assertEq(pool.guardian(), pauseGuardian);

        // When: the guardian pauses the pool
        vm.prank(pauseGuardian);
        pool.pause();
        vm.stopPrank();

        // Then: the pool should be paused
        assertTrue(pool.borrowPaused());
        vm.startPrank(vaultOwner);
        // And: the pool should not be able to borrow
        vm.expectRevert("Guardian: borrow paused");
        pool.borrow(uint256(20 * 10 ** 18), address(vault), address(412), emptyBytes3);
        vm.stopPrank();
    }

    function testRevert_withdrawFromLendingPool_Paused() public {
        // Given: all necessary contracts are deployed on the setup
        assertEq(pool.guardian(), pauseGuardian);

        // When: the guardian pauses the pool
        vm.prank(pauseGuardian);
        pool.pause();
        vm.stopPrank();

        // Then: the pool should be paused
        assertTrue(pool.withdrawPaused());
        vm.startPrank(address(srTranche));
        // And: the pool should not be able to borrow
        vm.expectRevert("Guardian: withdraw paused");
        pool.withdrawFromLendingPool(uint128(20 * 10 ** 18), address(42));
        vm.stopPrank();
    }

    function testRevert_liquidateVault_Paused() public {
        // Given: all necessary contracts are deployed on the setup
        assertEq(pool.guardian(), pauseGuardian);
        // And: The liquidator is set
        vm.prank(creator);
        pool.setLiquidator(address(liquidator));

        // When: the guardian pauses the pool
        vm.prank(pauseGuardian);
        pool.pause();
        vm.stopPrank();

        // Then: the pool should be paused
        assertTrue(pool.liquidationPaused());
        // And: the pool should not be able to borrow
        vm.expectRevert("Guardian: liquidation paused");
        pool.liquidateVault(address(vault));
        vm.stopPrank();
    }

    function testRevert_repay_Paused() public {
        // Given: all necessary contracts are deployed on the setup
        assertEq(pool.guardian(), pauseGuardian);

        // When: the guardian pauses the pool
        vm.prank(pauseGuardian);
        pool.pause();
        vm.stopPrank();

        // Then: the pool should be paused
        assertTrue(pool.repayPaused());
        vm.startPrank(vaultOwner);
        asset.approve(address(pool), type(uint256).max);
        // And: the pool should not be able to borrow
        vm.expectRevert("Guardian: repay paused");
        pool.repay(uint128(20 * 10 ** 18), address(42));
        vm.stopPrank();
    }

    function testSuccess_withdraw_OwnerUnpausesDepositAndWithdrawOnly(uint256 timePassed) public {
        // Preprocess: set fuzzing limits
        vm.assume(timePassed < 30 days);
        vm.assume(timePassed > 0);

        // Given: all necessary contracts are deployed on the setup
        assertEq(pool.guardian(), pauseGuardian);

        // And: Tranches are added
        vm.startPrank(creator);
        pool.addTranche(address(srTranche), 50, 0);
        pool.addTranche(address(jrTranche), 40, 20);
        vm.stopPrank();

        // And: the guardian pauses the pool
        vm.prank(pauseGuardian);
        pool.pause();
        vm.stopPrank();

        // And: and time passes
        vm.warp(block.timestamp + timePassed);

        // When: the owner unpauses the pool, only withdraw and deposit
        vm.prank(creator);
        pool.unPause(true, false, true, false, true);
        vm.stopPrank();

        // Then: the variables should be set correctly
        assertTrue(!pool.depositPaused());
        assertTrue(pool.borrowPaused());
        assertTrue(!pool.withdrawPaused());
        assertTrue(pool.repayPaused());

        // And: the pool should not be able to repay
        vm.expectRevert("Guardian: repay paused");
        pool.repay(uint128(20 * 10 ** 18), address(42));
        vm.stopPrank();

        // And: the pool should be able to deposit and withdraw
        vm.prank(liquidityProvider);
        asset.approve(address(pool), type(uint256).max);
        vm.startPrank(address(srTranche));
        pool.depositInLendingPool(uint128(20 * 10 ** 18), liquidityProvider);

        pool.withdrawFromLendingPool(uint128(19 * 10 ** 18), address(412));
        vm.stopPrank();
    }

    function testSuccess_withdraw_UserUnpauses(uint64 deltaTimePassed, address randomUser) public {
        // Preprocess: set fuzzing limits
        uint256 timePassed = 30 days + 1;
        vm.assume(deltaTimePassed < 30 days);
        timePassed = timePassed + uint256(deltaTimePassed);
        vm.assume(randomUser != address(0));
        vm.assume(randomUser != creator);
        vm.assume(randomUser != pauseGuardian);

        // Given: all necessary contracts are deployed on the setup
        assertEq(pool.guardian(), pauseGuardian);

        // And: Tranches are added
        vm.startPrank(creator);
        pool.addTranche(address(srTranche), 50, 0);
        pool.addTranche(address(jrTranche), 40, 20);
        vm.stopPrank();

        // And: the guardian pauses the pool
        vm.prank(pauseGuardian);
        pool.pause();
        vm.stopPrank();

        // And: and time passes
        vm.warp(block.timestamp + timePassed);

        // When: the randomUser unpauses the pool
        vm.prank(randomUser);
        pool.unPause();
        vm.stopPrank();

        // Then: the variables should be set correctly
        assertTrue(!pool.depositPaused());
        assertTrue(!pool.borrowPaused());
        assertTrue(!pool.withdrawPaused());
        assertTrue(!pool.repayPaused());

        // And: the pool should be able to deposit and withdraw
        vm.prank(liquidityProvider);
        asset.approve(address(pool), type(uint256).max);
        vm.startPrank(address(srTranche));
        pool.depositInLendingPool(uint128(20 * 10 ** 18), liquidityProvider);

        pool.withdrawFromLendingPool(uint128(19 * 10 ** 18), address(412));
        vm.stopPrank();
    }
}<|MERGE_RESOLUTION|>--- conflicted
+++ resolved
@@ -61,13 +61,10 @@
     function numberOfTranches() public view returns (uint256) {
         return tranches.length;
     }
-<<<<<<< HEAD
 
     function setAuctionsInProgress(uint96 amount) public {
         auctionsInProgress = amount;
     }
-=======
->>>>>>> 4aacad88
 }
 
 abstract contract LendingPoolTest is Test {
