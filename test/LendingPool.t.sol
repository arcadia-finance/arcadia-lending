/**
 * Created by Arcadia Finance
 * https://www.arcadia.finance
 *
 * SPDX-License-Identifier: BUSL-1.1
 */
pragma solidity ^0.8.13;

import "../lib/forge-std/src/Test.sol";
import "../src/LendingPool.sol";
import "../src/mocks/Asset.sol";
import "../src/mocks/Factory.sol";
import "../src/mocks/Liquidator.sol";
import "../src/Tranche.sol";
import "../src/DebtToken.sol";

contract LendingPoolExtension is LendingPool {
    //Extensions to test internal functions
    constructor(ERC20 _asset, address _treasury, address _vaultFactory, address _liquidator)
        LendingPool(_asset, _treasury, _vaultFactory, _liquidator)
    {}

    function popTranche(uint256 index, address tranche) public {
        _popTranche(index, tranche);
    }

    function syncInterestsToLendingPool(uint128 assets) public {
        _syncInterestsToLiquidityProviders(assets);
    }

    function syncLiquidationFeeToLiquidityProviders(uint128 assets) public {
        _syncLiquidationFeeToLiquidityProviders(assets);
    }

    function processDefault(uint256 assets) public {
        _processDefault(assets);
    }

    function syncInterests() public {
        _syncInterests();
    }

    function setTotalRealisedLiquidity(uint128 totalRealisedLiquidity_) public {
        totalRealisedLiquidity = totalRealisedLiquidity_;
    }

    function setLastSyncedTimestamp(uint32 lastSyncedTimestamp_) public {
        lastSyncedTimestamp = lastSyncedTimestamp_;
    }

    function setRealisedDebt(uint256 realisedDebt_) public {
        realisedDebt = realisedDebt_;
    }

    function setInterestRate(uint256 interestRate_) public {
        interestRate = interestRate_;
    }

    function setIsValidVersion(uint256 version, bool allowed) public {
        isValidVersion[version] = allowed;
    }

    function numberOfTranches() public view returns (uint256) {
        return tranches.length;
    }

    function setAuctionsInProgress(uint16 amount) public {
        auctionsInProgress = amount;
    }
}

abstract contract LendingPoolTest is Test {
    Asset asset;
    Factory factory;
    LendingPoolExtension pool;
    Tranche srTranche;
    Tranche jrTranche;
    DebtToken debt;
    Vault vault;
    Liquidator liquidator;

    address creator = address(1);
    address tokenCreator = address(2);
    address treasury = address(4);
    address vaultOwner = address(5);
    address liquidityProvider = address(6);
    address liquidationInitiatorAddr = address(7);

    bytes3 public emptyBytes3;

    event Borrow(address indexed vault, bytes3 indexed referrer, uint256 amount);

    //Before
    constructor() {
        vm.startPrank(tokenCreator);
        asset = new Asset("Asset", "ASSET", 18);
        asset.mint(liquidityProvider, type(uint256).max);
        vm.stopPrank();

        vm.startPrank(creator);
        factory = new Factory();
        liquidator = new Liquidator();
        vm.stopPrank();
    }

    //Before Each
    function setUp() public virtual {
        vm.startPrank(creator);
        pool = new LendingPoolExtension(asset, treasury, address(factory), address(liquidator));
        srTranche = new Tranche(address(pool), "Senior", "SR");
        jrTranche = new Tranche(address(pool), "Junior", "JR");
        vm.stopPrank();

        debt = DebtToken(address(pool));
    }

    //Helper functions
    function calcUnrealisedDebtChecked(uint256 interestRate, uint24 deltaTimestamp, uint256 realisedDebt)
        internal
        view
        returns (uint256 unrealisedDebt)
    {
        uint256 base = 1e18 + interestRate;
        uint256 exponent = uint256(deltaTimestamp) * 1e18 / pool.YEARLY_SECONDS();
        unrealisedDebt = (uint256(realisedDebt) * (LogExpMath.pow(base, exponent) - 1e18)) / 1e18;
    }
}

/* //////////////////////////////////////////////////////////////
                            DEPLOYMENT
////////////////////////////////////////////////////////////// */
contract DeploymentTest is LendingPoolTest {
    function setUp() public override {
        super.setUp();
    }

    function testSuccess_deployment() public {
        assertEq(pool.name(), string("Arcadia Asset Debt"));
        assertEq(pool.symbol(), string("darcASSET"));
        assertEq(pool.decimals(), 18);
        assertEq(pool.vaultFactory(), address(factory));
        assertEq(pool.treasury(), treasury);
    }
}

/* //////////////////////////////////////////////////////////////
                        TRANCHES LOGIC
////////////////////////////////////////////////////////////// */
contract TranchesTest is LendingPoolTest {
    function setUp() public override {
        super.setUp();
    }

    function testRevert_addTranche_InvalidOwner(address unprivilegedAddress) public {
        // Given: unprivilegedAddress is not the creator
        vm.assume(unprivilegedAddress != creator);

        vm.startPrank(unprivilegedAddress);
        // When: unprivilegedAddress calls addTranche
        // Then: addTranche should revert with UNAUTHORIZED
        vm.expectRevert("UNAUTHORIZED");
        pool.addTranche(address(srTranche), 50, 0);
        vm.stopPrank();
    }

    function testSuccess_addTranche_SingleTranche(uint16 interestWeight, uint16 liquidationWeight) public {
        // Given: all neccesary contracts are deployed on the setup
        vm.prank(creator);
        // When: creator calls addTranche with srTranche as Tranche address and 50 as interestWeight
        pool.addTranche(address(srTranche), interestWeight, liquidationWeight);

        // Then: pool totalInterestWeight should be equal to 50, interestWeightTranches 0 should be equal to 50,
        // interestWeight of srTranche should be equal to 50, tranches 0 should be equal to srTranche,
        // isTranche for srTranche should return true
        assertEq(pool.totalInterestWeight(), interestWeight);
        assertEq(pool.interestWeightTranches(0), interestWeight);
        assertEq(pool.interestWeight(address(srTranche)), interestWeight);
        assertEq(pool.totalLiquidationWeight(), liquidationWeight);
        assertEq(pool.liquidationWeightTranches(0), liquidationWeight);
        assertEq(pool.tranches(0), address(srTranche));
        assertTrue(pool.isTranche(address(srTranche)));
    }

    function testRevert_addTranche_SingleTrancheTwice() public {
        // Given: creator calls addTranche with srTranche and 50
        vm.startPrank(creator);
        pool.addTranche(address(srTranche), 50, 0);
        // When: creator calls addTranche again with srTranche and 40

        // Then: addTranche should revert with TR_AD: Already exists
        vm.expectRevert("TR_AD: Already exists");
        pool.addTranche(address(srTranche), 40, 0);
        vm.stopPrank();
    }

    function testSuccess_addTranche_MultipleTranches(
        uint16 interestWeightSr,
        uint16 liquidationWeightSr,
        uint16 interestWeightJr,
        uint16 liquidationWeightJr
    ) public {
        // Given: all neccesary contracts are deployed on the setup
        vm.startPrank(creator);
        // When: creator calls addTranche for srTranche and jrTranche with 50 and 40 interestWeightTranches
        pool.addTranche(address(srTranche), interestWeightSr, liquidationWeightSr);
        pool.addTranche(address(jrTranche), interestWeightJr, liquidationWeightJr);
        vm.stopPrank();

        // Then: pool totalInterestWeight should be equal to 90, interestWeightTranches index 0 should be equal to 50,
        // interestWeightTranches index 1 should be equal to 40, interestWeight of srTranche should be equal to 50,
        // interestWeight of jrTranche should be equal to 40, tranches index 0 should be equal to srTranche,
        // tranches index 1 should be equal to jrTranche, isTranche should return true for both srTranche and jrTranche
        assertEq(pool.totalInterestWeight(), uint256(interestWeightSr) + interestWeightJr);
        assertEq(pool.interestWeightTranches(0), interestWeightSr);
        assertEq(pool.interestWeightTranches(1), interestWeightJr);
        assertEq(pool.interestWeight(address(srTranche)), interestWeightSr);
        assertEq(pool.interestWeight(address(jrTranche)), interestWeightJr);
        assertEq(pool.totalLiquidationWeight(), uint256(liquidationWeightSr) + liquidationWeightJr);
        assertEq(pool.liquidationWeightTranches(0), liquidationWeightSr);
        assertEq(pool.liquidationWeightTranches(1), liquidationWeightJr);
        assertEq(pool.tranches(0), address(srTranche));
        assertEq(pool.tranches(1), address(jrTranche));
        assertTrue(pool.isTranche(address(srTranche)));
        assertTrue(pool.isTranche(address(jrTranche)));
    }

    function testRevert_setInterestWeight_InvalidOwner(address unprivilegedAddress) public {
        // Given: all neccesary contracts are deployed on the setup
        vm.assume(unprivilegedAddress != creator);

        vm.startPrank(unprivilegedAddress);
        // When: unprivilegedAddress setInterestWeight
        // Then: setInterestWeight should revert with UNAUTHORIZED
        vm.expectRevert("UNAUTHORIZED");
        pool.setInterestWeight(0, 50);
        vm.stopPrank();
    }

    function testRevert_setInterestWeight_InexistingTranche() public {
        // Given: all neccesary contracts are deployed on the setup
        vm.startPrank(creator);
        // When: creator setInterestWeight on index 0
        // Then: setInterestWeight should revert with TR_SIW: Inexisting Tranche
        vm.expectRevert("TR_SIW: Inexisting Tranche");
        pool.setInterestWeight(0, 50);
        vm.stopPrank();
    }

    function testSuccess_setInterestWeight() public {
        // Given: all neccesary contracts are deployed on the setup
        vm.startPrank(creator);
        // When: creator calls addTranche with srTranche and 50, calss setInterestWeight with 0 and 40
        pool.addTranche(address(srTranche), 50, 0);
        pool.setInterestWeight(0, 40);
        vm.stopPrank();

        // Then: totalInterestWeight should be equal to 40, interestWeightTranches index 0 should return 40, interestWeight of srTranche should return 40
        assertEq(pool.totalInterestWeight(), 40);
        assertEq(pool.interestWeightTranches(0), 40);
        assertEq(pool.interestWeight(address(srTranche)), 40);
    }

    function testRevert_setLiquidationWeight_InvalidOwner(address unprivilegedAddress) public {
        // Given: all neccesary contracts are deployed on the setup
        vm.assume(unprivilegedAddress != creator);

        vm.startPrank(unprivilegedAddress);
        // When: unprivilegedAddress setInterestWeight
        // Then: setInterestWeight should revert with UNAUTHORIZED
        vm.expectRevert("UNAUTHORIZED");
        pool.setLiquidationWeight(0, 50);
        vm.stopPrank();
    }

    function testRevert_setLiquidationWeight_InexistingTranche() public {
        // Given: all neccesary contracts are deployed on the setup
        vm.startPrank(creator);
        // When: creator setInterestWeight on index 0
        // Then: setInterestWeight should revert with TR_SIW: Inexisting Tranche
        vm.expectRevert("TR_SLW: Inexisting Tranche");
        pool.setLiquidationWeight(0, 50);
        vm.stopPrank();
    }

    function testSuccess_setLiquidationWeight() public {
        // Given: all neccesary contracts are deployed on the setup
        vm.startPrank(creator);
        // When: creator calls addTranche with srTranche and 50, calss setInterestWeight with 0 and 40
        pool.addTranche(address(srTranche), 50, 0);
        pool.setLiquidationWeight(0, 40);
        vm.stopPrank();

        // Then: totalInterestWeight should be equal to 40, interestWeightTranches index 0 should return 40, interestWeight of srTranche should return 40
        assertEq(pool.totalLiquidationWeight(), 40);
        assertEq(pool.liquidationWeightTranches(0), 40);
    }

    function testSuccess_popTranche() public {
        // Given: all neccesary contracts are deployed on the setup
        vm.startPrank(creator);
        // When: creator calls addTranche with srTranche and 50, jrTranche and 40
        pool.addTranche(address(srTranche), 50, 10);
        pool.addTranche(address(jrTranche), 40, 20);
        vm.stopPrank();

        // And: calls popTranche with 1 and jrTranche
        pool.popTranche(1, address(jrTranche));

        // Then: pool totalInterestWeight should be equal to 50, interestWeightTranches index 0 should be equal to 50,
        // tranches index 0 should be equal to srTranche, isTranche should return true for srTranche,
        // isTranche should return false for jrTranche
        assertEq(pool.totalInterestWeight(), 50);
        assertEq(pool.interestWeightTranches(0), 50);
        assertEq(pool.totalLiquidationWeight(), 10);
        assertEq(pool.liquidationWeightTranches(0), 10);
        assertEq(pool.tranches(0), address(srTranche));
        assertTrue(pool.isTranche(address(srTranche)));
        assertTrue(!pool.isTranche(address(jrTranche)));
    }
}

/* //////////////////////////////////////////////////////////////
                    PROTOCOL FEE CONFIGURATION
////////////////////////////////////////////////////////////// */
contract ProtocolFeeTest is LendingPoolTest {
    function setUp() public override {
        super.setUp();
    }

    function testRevert_setTreasuryInterestWeight_InvalidOwner(address unprivilegedAddress) public {
        // Given: all neccesary contracts are deployed on the setup
        vm.assume(unprivilegedAddress != creator);

        vm.startPrank(unprivilegedAddress);
        // When: unprivilegedAddress setTreasuryInterestWeight

        // Then: setTreasuryInterestWeight should revert with UNAUTHORIZED
        vm.expectRevert("UNAUTHORIZED");
        pool.setTreasuryInterestWeight(5);
        vm.stopPrank();
    }

    function testSuccess_setTreasuryInterestWeight() public {
        // Given: all neccesary contracts are deployed on the setup
        vm.startPrank(creator);
        // When: creator addTranche with 50 interestWeight, setTreasuryInterestWeight 5
        pool.addTranche(address(srTranche), 50, 0);
        pool.setTreasuryInterestWeight(5);
        vm.stopPrank();

        // Then: totalInterestWeight should be equal to 55, interestWeightTreasury should be equal to 5
        assertEq(pool.totalInterestWeight(), 55);
        assertEq(pool.interestWeightTreasury(), 5);

        vm.startPrank(creator);
        // When: creator setTreasuryInterestWeight 10
        pool.setTreasuryInterestWeight(10);
        vm.stopPrank();

        // Then: totalInterestWeight should be equal to 60, interestWeightTreasury should be equal to 10
        assertEq(pool.totalInterestWeight(), 60);
        assertEq(pool.interestWeightTreasury(), 10);
    }

    function testRevert_setTreasuryLiquidationWeight_InvalidOwner(address unprivilegedAddress) public {
        // Given: all neccesary contracts are deployed on the setup
        vm.assume(unprivilegedAddress != creator);

        vm.startPrank(unprivilegedAddress);
        // When: unprivilegedAddress setTreasuryLiquidationWeight

        // Then: setTreasuryLiquidationWeight should revert with UNAUTHORIZED
        vm.expectRevert("UNAUTHORIZED");
        pool.setTreasuryLiquidationWeight(5);
        vm.stopPrank();
    }

    function testSuccess_setTreasuryLiquidationWeight() public {
        // Given: all neccesary contracts are deployed on the setup
        vm.startPrank(creator);
        // When: creator addTranche with 50 liquidationWeight, setTreasuryLiquidationWeight 5
        pool.addTranche(address(srTranche), 0, 50);
        pool.setTreasuryLiquidationWeight(5);
        vm.stopPrank();

        // Then: totalLiquidationWeight should be equal to 55, liquidationWeightTreasury should be equal to 5
        assertEq(pool.totalLiquidationWeight(), 55);
        assertEq(pool.liquidationWeightTreasury(), 5);

        vm.startPrank(creator);
        // When: creator setTreasuryLiquidationWeight 10
        pool.setTreasuryLiquidationWeight(10);
        vm.stopPrank();

        // Then: totalLiquidationWeight should be equal to 60, liquidationWeightTreasury should be equal to 10
        assertEq(pool.totalLiquidationWeight(), 60);
        assertEq(pool.liquidationWeightTreasury(), 10);
    }

    function testRevert_setTreasury_InvalidOwner(address unprivilegedAddress) public {
        // Given: all neccesary contracts are deployed on the setup
        vm.assume(unprivilegedAddress != creator);

        vm.startPrank(unprivilegedAddress);
        // When: unprivilegedAddress calls setTreasury
        // Then: setTreasury should revert with UNAUTHORIZED
        vm.expectRevert("UNAUTHORIZED");
        pool.setTreasury(creator);
        vm.stopPrank();
    }

    function testSuccess_setTreasury() public {
        // Given: all neccesary contracts are deployed on the setup
        vm.startPrank(creator);
        // When: creator setTreasury with creator address input
        pool.setTreasury(creator);
        vm.stopPrank();

        // Then: treasury should creators address
        assertEq(pool.treasury(), creator);
    }

    function testRevert_setOriginationFee_InvalidOwner(address unprivilegedAddress) public {
        // Given: all neccesary contracts are deployed on the setup
        vm.assume(unprivilegedAddress != creator);

        vm.startPrank(unprivilegedAddress);
        // When: unprivilegedAddress calls setOriginationFee
        // Then: setOriginationFee should revert with UNAUTHORIZED
        vm.expectRevert("UNAUTHORIZED");
        pool.setOriginationFee(10);
        vm.stopPrank();
    }

    function testSuccess_setOriginationFee(uint8 fee) public {
        // Given: all neccesary contracts are deployed on the setup
        vm.startPrank(creator);
        // When: creator calls setOriginationFee
        pool.setOriginationFee(fee);
        vm.stopPrank();

        // Then: treasury should creators address
        assertEq(pool.originationFee(), fee);
    }
}

/* //////////////////////////////////////////////////////////////
                        PROTOCOL CAP LOGIC
////////////////////////////////////////////////////////////// */
contract ProtocolCapTest is LendingPoolTest {
    function setUp() public override {
        super.setUp();
    }

    function testRevert_setBorrowCap_InvalidOwner(address unprivilegedAddress, uint128 borrowCap) public {
        // Given: all neccesary contracts are deployed on the setup
        // And: unprivilegedAddress is not the owner
        vm.assume(unprivilegedAddress != creator);

        // When: unprivilegedAddress calls setBorrowCap
        // Then: setOriginationFee should revert with UNAUTHORIZED
        vm.startPrank(unprivilegedAddress);
        vm.expectRevert("UNAUTHORIZED");
        pool.setBorrowCap(borrowCap);
        vm.stopPrank();
    }

    function testSuccess_setBorrowCap(uint128 borrowCap) public {
        // Given: all neccesary contracts are deployed on the setup

        // When: Owner calls setBorrowCap
        vm.prank(creator);
        pool.setBorrowCap(borrowCap);

        //Then: New borrowCap is set
        assertEq(pool.borrowCap(), borrowCap);
    }

    function testRevert_setSupplyCap_InvalidOwner(address unprivilegedAddress, uint128 supplyCap) public {
        // Given: all neccesary contracts are deployed on the setup
        // And: unprivilegedAddress is not the owner
        vm.assume(unprivilegedAddress != creator);

        // When: unprivilegedAddress calls setSupplyCap
        // Then: setOriginationFee should revert with UNAUTHORIZED
        vm.startPrank(unprivilegedAddress);
        vm.expectRevert("UNAUTHORIZED");
        pool.setSupplyCap(supplyCap);
        vm.stopPrank();
    }

    function testSuccess_setSupplyCap(uint128 supplyCap) public {
        // Given: all neccesary contracts are deployed on the setup

        // When: Owner calls setSupplyCap
        vm.prank(creator);
        pool.setSupplyCap(supplyCap);

        //Then: New supplyCap is set
        assertEq(pool.supplyCap(), supplyCap);
    }
}

/* //////////////////////////////////////////////////////////////
                    DEPOSIT / WITHDRAWAL LOGIC
////////////////////////////////////////////////////////////// */
contract DepositAndWithdrawalTest is LendingPoolTest {
    function setUp() public override {
        super.setUp();

        vm.startPrank(creator);
        pool.changeGuardian(creator);
        pool.addTranche(address(srTranche), 50, 0);
        pool.addTranche(address(jrTranche), 40, 20);
        vm.stopPrank();

        vm.prank(liquidityProvider);
        asset.approve(address(pool), type(uint256).max);
    }

    function testRevert_depositInLendingPool_NonTranche(address unprivilegedAddress, uint128 assets, address from)
        public
    {
        // Given: all necessary contracts are deployed on the setup
        vm.assume(unprivilegedAddress != address(jrTranche));
        vm.assume(unprivilegedAddress != address(srTranche));

        vm.startPrank(unprivilegedAddress);
        // When: unprivilegedAddress deposit
        // Then: deposit should revert with UNAUTHORIZED
        vm.expectRevert("LP: Only tranche");
        pool.depositInLendingPool(assets, from);
        vm.stopPrank();
    }

    function testRevert_depositInLendingPool_NotApproved(uint128 amount) public {
        vm.assume(amount > 0);
        // Given: liquidityProvider has not approved pool
        vm.prank(liquidityProvider);
        asset.approve(address(pool), 0);

        // When: srTranche deposits
        // Then: deposit should revert with stdError.arithmeticError
        vm.startPrank(address(srTranche));
        vm.expectRevert(stdError.arithmeticError);
        pool.depositInLendingPool(amount, liquidityProvider);
        vm.stopPrank();
    }

    function testRevert_depositInLendingPool_Paused(uint128 amount0, uint128 amount1) public {
        // Given: totalAmount is amount0 added by amount1, liquidityProvider approve max value
        vm.assume(amount0 <= type(uint128).max - amount1);

        // When: pool is paused
        vm.warp(35 days);
        vm.prank(creator);
        pool.pause();

        // Then: depositInLendingPool is reverted with PAUSED
        vm.expectRevert("Guardian: deposit paused");
        vm.prank(address(srTranche));
        pool.depositInLendingPool(amount0, liquidityProvider);
        // And: depositInLendingPool is reverted with PAUSED
        vm.expectRevert("Guardian: deposit paused");
        vm.prank(address(jrTranche));
        pool.depositInLendingPool(amount1, liquidityProvider);
    }

    function testRevert_depositInLendingPool_SupplyCap(uint256 amount, uint128 supplyCap) public {
        // Given: amount should be greater than 1
        vm.assume(amount > 1);
        vm.assume(pool.totalRealisedLiquidity() + amount > supplyCap);
        vm.assume(supplyCap > 0);

        // When: supply cap is set to 1
        vm.prank(creator);
        pool.setSupplyCap(supplyCap);

        // Then: depositInLendingPool is reverted with SUPPLY_CAP_REACHED
        vm.expectRevert("LP_DFLP: Supply cap exceeded");
        vm.prank(address(srTranche));
        pool.depositInLendingPool(amount, liquidityProvider);
    }

    function testSuccess_depositInLendingPool_SupplyCapBackToZero(uint256 amount) public {
        // Given: amount should be greater than 1
        vm.assume(pool.totalRealisedLiquidity() + amount > 1);
        vm.assume(amount <= type(uint128).max);

        // When: supply cap is set to 1
        vm.prank(creator);
        pool.setSupplyCap(1);

        // Then: depositInLendingPool is reverted with SUPPLY_CAP_REACHED
        vm.expectRevert("LP_DFLP: Supply cap exceeded");
        vm.prank(address(srTranche));
        pool.depositInLendingPool(amount, liquidityProvider);

        // When: supply cap is set to 0
        vm.prank(creator);
        pool.setSupplyCap(0);

        // Then: depositInLendingPool is succeeded
        vm.prank(address(srTranche));
        pool.depositInLendingPool(amount, liquidityProvider);

        // And: supplyBalances srTranche should be amount, totalSupply should be amount, supplyBalances pool should be amount
        assertEq(pool.realisedLiquidityOf(address(srTranche)), amount);
        assertEq(pool.totalRealisedLiquidity(), amount);
        assertEq(asset.balanceOf(address(pool)), amount);
    }

    function testSuccess_depositInLendingPool_FirstDepositByTranche(uint256 amount) public {
        vm.assume(amount <= type(uint128).max);
        vm.prank(address(srTranche));
        // When: srTranche deposit
        pool.depositInLendingPool(amount, liquidityProvider);

        // Then: supplyBalances srTranche should be amount, totalSupply should be amount, supplyBalances pool should be amount
        assertEq(pool.realisedLiquidityOf(address(srTranche)), amount);
        assertEq(pool.totalRealisedLiquidity(), amount);
        assertEq(asset.balanceOf(address(pool)), amount);
    }

    function testSuccess_depositInLendingPool_MultipleDepositsByTranches(uint128 amount0, uint128 amount1) public {
        // Given: totalAmount is amount0 added by amount1, liquidityProvider approve max value
        vm.assume(amount0 <= type(uint128).max - amount1);

        uint256 totalAmount = uint256(amount0) + uint256(amount1);

        vm.prank(address(srTranche));
        // When: srTranche deposit amount0, jrTranche deposit amount1
        pool.depositInLendingPool(amount0, liquidityProvider);
        vm.prank(address(jrTranche));
        pool.depositInLendingPool(amount1, liquidityProvider);

        // Then: supplyBalances jrTranche should be amount1, totalSupply should be totalAmount, supplyBalances pool should be totalAmount
        assertEq(pool.realisedLiquidityOf(address(jrTranche)), amount1);
        assertEq(pool.totalRealisedLiquidity(), totalAmount);
        assertEq(asset.balanceOf(address(pool)), totalAmount);
    }

    function testRevert_donateToTranche_indexIsNoTranche(uint256 index) public {
        vm.assume(index >= pool.numberOfTranches());

        vm.expectRevert(stdError.indexOOBError);
        pool.donateToTranche(index, 1);
    }

    function testRevert_donateToTranche_zeroAssets() public {
        vm.expectRevert("LP_DTT: Amount is 0");
        pool.donateToTranche(1, 0);
    }

    function testRevert_donateToTranche_SupplyCap(uint256 amount, uint128 supplyCap) public {
        // Given: amount should be greater than 1
        vm.assume(amount > 1);
        vm.assume(pool.totalRealisedLiquidity() + amount > supplyCap);
        vm.assume(supplyCap > 0);

        // When: supply cap is set to 1
        vm.prank(creator);
        pool.setSupplyCap(supplyCap);

        // Then: depositInLendingPool is reverted with SUPPLY_CAP_REACHED
        vm.expectRevert("LP_DTT: Supply cap exceeded");
        pool.donateToTranche(1, amount);
    }

    function testRevert_donateToTranche_InsufficientShares(uint32 initialShares, uint128 assets, address donator)
        public
    {
        vm.assume(assets > 0);
        vm.assume(assets < type(uint128).max - pool.totalRealisedLiquidity() - initialShares);
        vm.assume(initialShares < 10 ** pool.decimals());

        vm.prank(creator);
        pool.setSupplyCap(type(uint128).max);

        vm.startPrank(liquidityProvider);
        srTranche.mint(initialShares, liquidityProvider);
        asset.transfer(donator, assets);
        vm.stopPrank();

        vm.startPrank(donator);
        asset.approve(address(pool), type(uint256).max);
        vm.expectRevert("LP_DTT: Insufficient shares");
        pool.donateToTranche(0, assets);
        vm.stopPrank();
    }

    function testSuccess_donateToTranche(uint8 index, uint128 assets, address donator, uint128 initialShares) public {
        vm.assume(assets > 0);
        vm.assume(assets <= type(uint128).max - pool.totalRealisedLiquidity() - initialShares);
        vm.assume(index < pool.numberOfTranches());
        vm.assume(initialShares >= 10 ** pool.decimals());

        vm.prank(creator);
        pool.setSupplyCap(type(uint128).max);

        address tranche = pool.tranches(index);
        vm.startPrank(liquidityProvider);
        Tranche(tranche).mint(initialShares, liquidityProvider);
        asset.transfer(donator, assets);
        vm.stopPrank();

        uint256 donatorBalancePre = asset.balanceOf(donator);
        uint256 poolBalancePre = asset.balanceOf(address(pool));
        uint256 realisedLiqOfPre = pool.realisedLiquidityOf(tranche);
        uint256 totalRealisedLiqPre = pool.totalRealisedLiquidity();

        vm.startPrank(donator);
        asset.approve(address(pool), type(uint256).max);

        // When: donateToPool
        pool.donateToTranche(index, assets);
        vm.stopPrank();

        uint256 donatorBalancePost = asset.balanceOf(donator);
        uint256 poolBalancePost = asset.balanceOf(address(pool));
        uint256 realisedLiqOfPost = pool.realisedLiquidityOf(tranche);
        uint256 totalRealisedLiqPost = pool.totalRealisedLiquidity();

        assertEq(donatorBalancePost + assets, donatorBalancePre);
        assertEq(poolBalancePost - assets, poolBalancePre);
        assertEq(realisedLiqOfPost - assets, realisedLiqOfPre);
        assertEq(totalRealisedLiqPost - assets, totalRealisedLiqPre);
    }

    function testRevert_withdrawFromLendingPool_Unauthorised(
        uint128 assetsWithdrawn,
        address receiver,
        address unprivilegedAddress
    ) public {
        // Given: unprivilegedAddress is not srTranche, liquidityProvider approve max value
        vm.assume(unprivilegedAddress != address(srTranche));
        vm.assume(assetsWithdrawn > 0);

        vm.prank(address(srTranche));
        // When: srTranche deposit assetsWithdrawn
        pool.depositInLendingPool(assetsWithdrawn, liquidityProvider);

        vm.startPrank(unprivilegedAddress);
        // Then: withdraw by unprivilegedAddress should revert with LP_WFLP: Amount exceeds balance
        vm.expectRevert("LP_WFLP: Amount exceeds balance");
        pool.withdrawFromLendingPool(assetsWithdrawn, receiver);
        vm.stopPrank();
    }

    function testRevert_withdrawFromLendingPool_InsufficientAssets(
        uint128 assetsDeposited,
        uint128 assetsWithdrawn,
        address receiver
    ) public {
        // Given: assetsWithdrawn bigger than assetsDeposited, liquidityProvider approve max value
        vm.assume(assetsDeposited < assetsWithdrawn);

        vm.startPrank(address(srTranche));
        // When: srTranche deposit assetsDeposited
        pool.depositInLendingPool(assetsDeposited, liquidityProvider);

        // Then: withdraw assetsWithdrawn should revert
        vm.expectRevert("LP_WFLP: Amount exceeds balance");
        pool.withdrawFromLendingPool(assetsWithdrawn, receiver);
        vm.stopPrank();
    }

    function testRevert_withdrawFromLendingPool_Paused(
        uint128 assetsDeposited,
        uint128 assetsWithdrawn,
        address receiver
    ) public {
        // Given: assetsWithdrawn less than assetsDeposited, receiver is not pool or liquidityProvider,
        // liquidityProvider approve max value, assetsDeposited and assetsWithdrawn are bigger than 0
        vm.assume(receiver != address(pool));
        vm.assume(receiver != liquidityProvider);
        vm.assume(assetsDeposited >= assetsWithdrawn);

        // And: srTranche deposit and withdraw
        vm.prank(address(srTranche));
        pool.depositInLendingPool(assetsDeposited, liquidityProvider);

        // When: pool is paused
        vm.warp(35 days);
        vm.prank(creator);
        pool.pause();

        // Then: withdrawFromLendingPool is reverted with PAUSED
        vm.expectRevert("Guardian: withdraw paused");
        vm.prank(address(srTranche));
        pool.withdrawFromLendingPool(assetsWithdrawn, receiver);
        vm.stopPrank();
    }

    function testSuccess_withdrawFromLendingPool(uint128 assetsDeposited, uint128 assetsWithdrawn, address receiver)
        public
    {
        // Given: assetsWithdrawn less than assetsDeposited, receiver is not pool or liquidityProvider,
        // liquidityProvider approve max value, assetsDeposited and assetsWithdrawn are bigger than 0
        vm.assume(receiver != address(pool));
        vm.assume(receiver != liquidityProvider);
        vm.assume(assetsDeposited >= assetsWithdrawn);

        vm.startPrank(address(srTranche));
        // When: srTranche deposit and withdraw
        pool.depositInLendingPool(assetsDeposited, liquidityProvider);

        pool.withdrawFromLendingPool(assetsWithdrawn, receiver);
        vm.stopPrank();

        // Then: supplyBalances srTranche, pool and totalSupply should be assetsDeposited minus assetsWithdrawn,
        // supplyBalances receiver should be assetsWithdrawn
        assertEq(pool.realisedLiquidityOf(address(srTranche)), assetsDeposited - assetsWithdrawn);
        assertEq(pool.totalRealisedLiquidity(), assetsDeposited - assetsWithdrawn);
        assertEq(asset.balanceOf(address(pool)), assetsDeposited - assetsWithdrawn);
        assertEq(asset.balanceOf(receiver), assetsWithdrawn);
    }
}

/* //////////////////////////////////////////////////////////////
                        LENDING LOGIC
////////////////////////////////////////////////////////////// */
contract LendingLogicTest is LendingPoolTest {
    function setUp() public override {
        super.setUp();

        vm.startPrank(creator);
        pool.addTranche(address(srTranche), 50, 0);
        pool.addTranche(address(jrTranche), 40, 20);
        pool.changeGuardian(creator);
        vm.stopPrank();

        vm.startPrank(vaultOwner);
        vault = Vault(factory.createVault(1));
        vm.stopPrank();

        vm.prank(liquidityProvider);
        asset.approve(address(pool), type(uint256).max);
    }

    function testRevert_approveBeneficiary_NonVault(address beneficiary, uint256 amount, address nonVault) public {
        // Given: nonVault is not vault
        vm.assume(nonVault != address(vault));
        // When: approveBeneficiary with nonVault input on vault

        // Then: approveBeneficiary should revert with "LP_AB: UNAUTHORIZED"
        vm.expectRevert("LP_AB: UNAUTHORIZED");
        pool.approveBeneficiary(beneficiary, amount, nonVault);
    }

    function testRevert_approveBeneficiary_Unauthorised(
        address beneficiary,
        uint256 amount,
        address unprivilegedAddress
    ) public {
        // Given: unprivilegedAddress is not vaultOwner
        vm.assume(unprivilegedAddress != vaultOwner);

        vm.startPrank(unprivilegedAddress);
        // When: approveBeneficiary as unprivilegedAddress

        // Then: approveBeneficiary should revert with "LP_AB: UNAUTHORIZED"
        vm.expectRevert("LP_AB: UNAUTHORIZED");
        pool.approveBeneficiary(beneficiary, amount, address(vault));
        vm.stopPrank();
    }

    function testSuccess_approveBeneficiary(address beneficiary, uint256 amount) public {
        // Given: all neccesary contracts are deployed on the setup
        vm.prank(vaultOwner);
        // When: approveBeneficiary as vaultOwner
        pool.approveBeneficiary(beneficiary, amount, address(vault));

        // Then: creditAllowance should be equal to amount
        assertEq(pool.creditAllowance(address(vault), beneficiary), amount);
    }

    function testRevert_borrow_NonVault(uint256 amount, address nonVault, address to) public {
        // Given: nonVault is not vault
        vm.assume(nonVault != address(vault));
        // When: borrow as nonVault

        // Then: borrow should revert with "LP_B: Not a vault"
        vm.expectRevert("LP_B: Not a vault");
        pool.borrow(amount, nonVault, to, emptyBytes3);
    }

    function testRevert_borrow_Unauthorised(uint256 amount, address beneficiary, address to) public {
        // Given: beneficiary is not vaultOwner, amount is bigger than 0
        vm.assume(beneficiary != vaultOwner);

        vm.assume(amount > 0);
        vm.startPrank(beneficiary);
        // When: borrow as beneficiary

        // Then: borrow should revert with stdError.arithmeticError
        vm.expectRevert(stdError.arithmeticError);
        pool.borrow(amount, address(vault), to, emptyBytes3);
        vm.stopPrank();
    }

    function testRevert_borrow_InsufficientApproval(
        uint256 amountAllowed,
        uint256 amountLoaned,
        address beneficiary,
        address to
    ) public {
        // Given: beneficiary is not vaultOwner, amountAllowed is less than amountLoaned, vaultOwner approveBeneficiary
        vm.assume(beneficiary != vaultOwner);
        vm.assume(amountAllowed < amountLoaned);

        vm.prank(vaultOwner);
        pool.approveBeneficiary(beneficiary, amountAllowed, address(vault));

        vm.startPrank(beneficiary);
        // When: borrow as beneficiary

        // Then: borrow should revert with stdError.arithmeticError
        vm.expectRevert(stdError.arithmeticError);
        pool.borrow(amountLoaned, address(vault), to, emptyBytes3);
        vm.stopPrank();
    }

    function testRevert_borrow_InsufficientCollateral(uint256 amountLoaned, uint256 collateralValue, address to)
        public
    {
        // Given: collateralValue is less than amountLoaned, vault setTotalValue to colletrallValue
        vm.assume(collateralValue < amountLoaned);

        vault.setTotalValue(collateralValue);

        vm.startPrank(vaultOwner);
        // When: borrow amountLoaned as vaultOwner

        // Then: borrow should revert with "LP_B: Reverted"
        vm.expectRevert("LP_B: Reverted");
        pool.borrow(amountLoaned, address(vault), to, emptyBytes3);
        vm.stopPrank();
    }

    function testRevert_borrow_InsufficientLiquidity(
        uint128 amountLoaned,
        uint256 collateralValue,
        uint128 liquidity,
        address to
    ) public {
        // Given: collateralValue less than equal to amountLoaned, liquidity is bigger than 0 but less than amountLoaned,
        // to is not address 0, creator setDebtToken to debt, liquidityProvider approve pool to max value,
        // srTranche deposit liquidity, setTotalValue to colletralValue
        vm.assume(collateralValue >= amountLoaned);
        vm.assume(liquidity < amountLoaned);
        vm.assume(liquidity > 0);
        vm.assume(to != address(0));

        vm.prank(address(srTranche));
        pool.depositInLendingPool(liquidity, liquidityProvider);
        vault.setTotalValue(collateralValue);

        vm.startPrank(vaultOwner);
        // When: borrow amountLoaned as vaultOwner

        // Then: borrow should revert with "TRANSFER_FAILED"
        vm.expectRevert("TRANSFER_FAILED");
        pool.borrow(amountLoaned, address(vault), to, emptyBytes3);
        vm.stopPrank();
    }

    function testRevert_borrow_Paused(uint128 amountLoaned, uint256 collateralValue, uint128 liquidity, address to)
        public
    {
        // Given: collateralValue bigger than equal to amountLoaned, liquidity is bigger than 0 and amountLoaned,
        // to is not address 0, creator setDebtToken to debt, liquidityProvider approve pool to max value,
        // srTranche deposit liquidity, setTotalValue to colletralValue
        vm.assume(collateralValue <= amountLoaned);
        vm.assume(liquidity > amountLoaned);
        vm.assume(liquidity > 0);
        vm.assume(to != address(0));

        vm.warp(35 days);

        // And enough liquidity in the pool
        vm.prank(address(srTranche));
        pool.depositInLendingPool(liquidity, liquidityProvider);
        vault.setTotalValue(collateralValue);
        // When: pool is paused
        vm.prank(creator);
        pool.pause();

        // Then: borrow should revert with "Guardian borrow paused"
        vm.expectRevert("Guardian: borrow paused");
        vm.prank(vaultOwner);
        pool.borrow(amountLoaned, address(vault), to, emptyBytes3);
    }

    function testRevert_borrow_BorrowCap(
        uint256 amountLoaned,
        uint256 collateralValue,
        uint128 liquidity,
        address to,
        uint128 borrowCap
    ) public {
        // Given: collateralValue bigger than equal to amountLoaned, liquidity is bigger than 0 and amountLoaned,
        // to is not address 0, creator setDebtToken to debt, liquidityProvider approve pool to max value,
        // srTranche deposit liquidity, setTotalValue to collateral Value
        vm.assume(amountLoaned > 1);
        vm.assume(collateralValue >= amountLoaned);
        vm.assume(liquidity > amountLoaned);
        vm.assume(liquidity > 0);
        vm.assume(to != address(0));
        vm.assume(borrowCap > 0);
        vm.assume(borrowCap < amountLoaned);

        vm.prank(address(srTranche));
        pool.depositInLendingPool(liquidity, liquidityProvider);
        vault.setTotalValue(collateralValue);

        // When: borrow cap is set to 1
        vm.prank(creator);
        pool.setBorrowCap(borrowCap);

        // Then: borrow should revert with "LP_B: Borrow cap reached"
        vm.expectRevert("DT_D: BORROW_CAP_EXCEEDED");
        vm.prank(vaultOwner);
        pool.borrow(amountLoaned, address(vault), to, emptyBytes3);
    }

    function testSuccess_borrow_BorrowCapSetToZeroAgain(
        uint256 amountLoaned,
        uint256 collateralValue,
        uint128 liquidity,
        address to
    ) public {
        // Given: collateralValue bigger than equal to amountLoaned, liquidity is bigger than 0 and amountLoaned,
        // to is not address 0, creator setDebtToken to debt, liquidityProvider approve pool to max value,
        // srTranche deposit liquidity, setTotalValue to collateral Value
        vm.assume(amountLoaned > 1);
        vm.assume(collateralValue >= amountLoaned);
        vm.assume(liquidity > amountLoaned);
        vm.assume(liquidity > 0);
        vm.assume(to != address(0));
        vm.assume(to != liquidityProvider);
        vm.assume(to != address(pool));

        vm.prank(address(srTranche));
        pool.depositInLendingPool(liquidity, liquidityProvider);
        vault.setTotalValue(collateralValue);

        // When: borrow cap is set to 1
        vm.prank(creator);
        pool.setBorrowCap(1);

        // Then: borrow should revert with "LP_B: Borrow cap reached"
        vm.expectRevert("DT_D: BORROW_CAP_EXCEEDED");
        vm.prank(vaultOwner);
        pool.borrow(amountLoaned, address(vault), to, emptyBytes3);

        // When: borrow cap is set to 0
        vm.prank(creator);
        pool.setBorrowCap(0);

        // Then: borrow should succeed
        vm.prank(vaultOwner);
        pool.borrow(amountLoaned, address(vault), to, emptyBytes3);
        assertEq(asset.balanceOf(address(pool)), liquidity - amountLoaned);
        assertEq(asset.balanceOf(to), amountLoaned);
        assertEq(debt.balanceOf(address(vault)), amountLoaned);
    }

    function testSuccess_borrow_BorrowCapNotReached(
        uint256 amountLoaned,
        uint256 amountLoanedToFail,
        uint256 collateralValue,
        uint128 liquidity,
        address to
    ) public {
        // Given: amountLoaned is greater than 1, and less than 100
        // collateralValue bigger than equal to amountLoaned, liquidity is bigger than 0 and amountLoaned,
        // to is not address 0, creator setDebtToken to debt, liquidityProvider approve pool to max value,
        // srTranche deposit liquidity, setTotalValue to collateral Value
        vm.assume(amountLoaned > 1);
        vm.assume(amountLoaned < 100);
        vm.assume(amountLoanedToFail > 100);
        vm.assume(collateralValue >= amountLoanedToFail);
        vm.assume(liquidity > amountLoaned);
        vm.assume(liquidity > 0);
        vm.assume(to != address(0));
        vm.assume(to != liquidityProvider);
        vm.assume(to != address(pool));

        vm.prank(address(srTranche));
        pool.depositInLendingPool(liquidity, liquidityProvider);
        vault.setTotalValue(collateralValue);

        // When: borrow cap is set to 1
        vm.prank(creator);
        pool.setBorrowCap(1);

        // Then: borrow should revert with "LP_B: Borrow cap reached"
        vm.expectRevert("DT_D: BORROW_CAP_EXCEEDED");
        vm.prank(vaultOwner);
        pool.borrow(amountLoaned, address(vault), to, emptyBytes3);

        // When: borrow cap is set to 100 which is lower than the amountLoaned
        vm.prank(creator);
        pool.setBorrowCap(100);

        // Then: borrow should still fail with exceeding amount
        vm.expectRevert("DT_D: BORROW_CAP_EXCEEDED");
        vm.prank(vaultOwner);
        pool.borrow(amountLoanedToFail, address(vault), to, emptyBytes3);

        // When: right amount is used
        vm.prank(vaultOwner);
        pool.borrow(amountLoaned, address(vault), to, emptyBytes3);

        // Then: borrow should succeed
        assertEq(asset.balanceOf(address(pool)), liquidity - amountLoaned);
        assertEq(asset.balanceOf(to), amountLoaned);
        assertEq(debt.balanceOf(address(vault)), amountLoaned);
    }

    function testSuccess_borrow_ByVaultOwner(
        uint256 amountLoaned,
        uint256 collateralValue,
        uint128 liquidity,
        address to
    ) public {
        // Given: collateralValue and liquidity bigger than equal to amountLoaned, amountLoaned is bigger than 0,
        // to is not address 0 and not liquidityProvider, creator setDebtToken to debt, setTotalValue to colletralValue,
        // liquidityProvider approve pool to max value, srTranche deposit liquidity
        vm.assume(collateralValue >= amountLoaned);
        vm.assume(liquidity >= amountLoaned);
        vm.assume(amountLoaned > 0);
        vm.assume(to != address(0));
        vm.assume(to != liquidityProvider);
        vm.assume(to != address(pool));

        vault.setTotalValue(collateralValue);
        vm.prank(liquidityProvider);
        asset.approve(address(pool), type(uint256).max);
        vm.prank(address(srTranche));
        pool.depositInLendingPool(liquidity, liquidityProvider);

        vm.startPrank(vaultOwner);
        // When: vaultOwner borrow amountLoaned
        pool.borrow(amountLoaned, address(vault), to, emptyBytes3);
        vm.stopPrank();

        // Then: balanceOf pool should be equal to liquidity minus amountLoaned, balanceOf "to" should be equal to amountLoaned,
        // balanceOf vault should be equal to amountLoaned
        assertEq(asset.balanceOf(address(pool)), liquidity - amountLoaned);
        assertEq(asset.balanceOf(to), amountLoaned);
        assertEq(debt.balanceOf(address(vault)), amountLoaned);
    }

    function testSuccess_borrow_ByLimitedAuthorisedAddress(
        uint256 amountAllowed,
        uint256 amountLoaned,
        uint256 collateralValue,
        uint128 liquidity,
        address beneficiary,
        address to
    ) public {
        // Given: amountAllowed, collateralValue and liquidity bigger than equal to amountLoaned, amountLoaned is bigger than 0,
        // amountAllowed is less than max value, beneficiary is not vaultOwner, to is not address 0 and not liquidityProvider,
        // creator setDebtToken to debt, liquidityProvider approve pool to max value, srTranche deposit liquidity,
        // vaultOwner approveBeneficiary
        vm.assume(amountAllowed >= amountLoaned);
        vm.assume(collateralValue >= amountLoaned);
        vm.assume(liquidity >= amountLoaned);
        vm.assume(amountLoaned > 0);
        vm.assume(amountAllowed < type(uint256).max);
        vm.assume(beneficiary != vaultOwner);
        vm.assume(to != address(0));
        vm.assume(to != liquidityProvider);
        vm.assume(to != address(pool));

        vault.setTotalValue(collateralValue);
        vm.prank(address(srTranche));
        pool.depositInLendingPool(liquidity, liquidityProvider);
        vm.prank(vaultOwner);
        pool.approveBeneficiary(beneficiary, amountAllowed, address(vault));

        vm.startPrank(beneficiary);
        // When: beneficiary borrow amountLoaned
        pool.borrow(amountLoaned, address(vault), to, emptyBytes3);
        vm.stopPrank();

        // Then: balanceOf pool should be equal to liquidity minus amountLoaned, balanceOf "to" should be equal to amountLoaned,
        // balanceOf vault should be equal to amountLoaned, creditAllowance should be equal to amountAllowed minus amountLoaned
        assertEq(asset.balanceOf(address(pool)), liquidity - amountLoaned);
        assertEq(asset.balanceOf(to), amountLoaned);
        assertEq(debt.balanceOf(address(vault)), amountLoaned);
        assertEq(pool.creditAllowance(address(vault), beneficiary), amountAllowed - amountLoaned);
    }

    function testSuccess_borrow_ByMaxAuthorisedAddress(
        uint256 amountLoaned,
        uint256 collateralValue,
        uint128 liquidity,
        address beneficiary,
        address to
    ) public {
        // Given: collateralValue and liquidity bigger than equal to amountLoaned, amountLoaned is bigger than 0,
        // beneficiary is not vaultOwner, to is not address 0 and not liquidityProvider,
        // creator setDebtToken to debt, setTotalValue to collateralValue, liquidityProvider approve pool to max value,
        // srTranche deposit liquidity, vaultOwner approveBeneficiary
        vm.assume(collateralValue >= amountLoaned);
        vm.assume(liquidity >= amountLoaned);
        vm.assume(amountLoaned > 0);
        vm.assume(beneficiary != vaultOwner);
        vm.assume(to != address(0));
        vm.assume(to != liquidityProvider);
        vm.assume(to != address(pool));

        vault.setTotalValue(collateralValue);
        vm.prank(address(srTranche));
        pool.depositInLendingPool(liquidity, liquidityProvider);
        vm.prank(vaultOwner);
        pool.approveBeneficiary(beneficiary, type(uint256).max, address(vault));

        vm.startPrank(beneficiary);
        // When: beneficiary borrow
        pool.borrow(amountLoaned, address(vault), to, emptyBytes3);
        vm.stopPrank();

        // Then: balanceOf pool should be equal to liquidity minus amountLoaned, balanceOf "to" should be equal to amountLoaned,
        // balanceOf vault should be equal to amountLoaned, creditAllowance should be equal to max value
        assertEq(asset.balanceOf(address(pool)), liquidity - amountLoaned);
        assertEq(asset.balanceOf(to), amountLoaned);
        assertEq(debt.balanceOf(address(vault)), amountLoaned);
        assertEq(pool.creditAllowance(address(vault), beneficiary), type(uint256).max);
    }

    function testSuccess_borrow_originationFeeAvailable(
        uint256 amountLoaned,
        uint256 collateralValue,
        uint128 liquidity,
        address to,
        uint8 originationFee,
        bytes3 ref
    ) public {
        vm.assume(amountLoaned <= type(uint256).max / (uint256(originationFee) + 1));
        vm.assume(amountLoaned <= type(uint256).max - (amountLoaned * originationFee / 10000));
        vm.assume(collateralValue >= amountLoaned + (amountLoaned * originationFee / 10000));
        vm.assume(liquidity >= amountLoaned);
        vm.assume(amountLoaned > 0);
        vm.assume(to != address(0));
        vm.assume(to != liquidityProvider);
        vm.assume(to != address(pool));

        vm.prank(creator);
        pool.setOriginationFee(originationFee);

        vault.setTotalValue(collateralValue);
        vm.prank(liquidityProvider);
        asset.approve(address(pool), type(uint256).max);
        vm.prank(address(srTranche));
        pool.depositInLendingPool(liquidity, liquidityProvider);

        uint256 treasuryBalancePre = pool.realisedLiquidityOf(treasury);

        vm.startPrank(vaultOwner);
        pool.borrow(amountLoaned, address(vault), to, ref);
        vm.stopPrank();

        uint256 treasuryBalancePost = pool.realisedLiquidityOf(treasury);

        // Then: balanceOf pool should be equal to liquidity minus amountLoaned, balanceOf "actionHandler" should be equal to amountLoaned,
        // balanceOf vault should be equal to amountLoaned + fee
        assertEq(asset.balanceOf(address(pool)), liquidity - amountLoaned);
        assertEq(asset.balanceOf(to), amountLoaned);

        assertEq(debt.balanceOf(address(vault)), amountLoaned + (amountLoaned * originationFee / 10000));
        assertEq(treasuryBalancePre + (amountLoaned * originationFee / 10000), treasuryBalancePost);
    }

    function testSuccess_borrow_EmitReferralEvent(
        uint256 amountLoaned,
        uint256 collateralValue,
        uint128 liquidity,
        address to,
        uint8 originationFee,
        bytes3 ref
    ) public {
        // Given: collateralValue and liquidity bigger than equal to amountLoaned, amountLoaned is bigger than 0,
        // to is not address 0 and not liquidityProvider, creator setDebtToken to debt, setTotalValue to colletralValue,
        // liquidityProvider approve pool to max value, srTranche deposit liquidity
        vm.assume(amountLoaned <= type(uint256).max / (uint256(originationFee) + 1));
        vm.assume(amountLoaned <= type(uint256).max - (amountLoaned * originationFee / 10000));
        vm.assume(collateralValue >= amountLoaned + (amountLoaned * originationFee / 10000));
        vm.assume(liquidity >= amountLoaned);
        vm.assume(amountLoaned > 0);
        vm.assume(to != address(0));
        vm.assume(to != liquidityProvider);
        vm.assume(to != address(pool));

        uint256 amountLoanedWithFee = amountLoaned + (amountLoaned * originationFee / 10000);

        vm.prank(creator);
        pool.setOriginationFee(originationFee);

        vault.setTotalValue(collateralValue);
        vm.prank(liquidityProvider);
        asset.approve(address(pool), type(uint256).max);
        vm.prank(address(srTranche));
        pool.depositInLendingPool(liquidity, liquidityProvider);

        vm.startPrank(vaultOwner);
        vm.expectEmit(true, true, true, true);
        emit Borrow(address(vault), ref, amountLoanedWithFee);
        pool.borrow(amountLoaned, address(vault), to, ref);
        vm.stopPrank();
    }

    function testRevert_repay_InsufficientFunds(uint128 amountLoaned, uint256 availablefunds, address sender) public {
        // Given: amountLoaned is bigger than availablefunds, availablefunds bigger than 0,
        // sender is not zero address, liquidityProvider or vaultOwner, creator setDebtToken to debt,
        // setTotalValue to amountLoaned, liquidityProvider approve max value, transfer availablefunds,
        // srTranche deposit amountLoaned, vaultOwner borrow amountLoaned
        vm.assume(amountLoaned > availablefunds);
        vm.assume(availablefunds > 0);
        vm.assume(sender != address(0));
        vm.assume(sender != liquidityProvider);
        vm.assume(sender != vaultOwner);

        vault.setTotalValue(amountLoaned);
        vm.prank(liquidityProvider);
        asset.transfer(sender, availablefunds);
        vm.prank(address(srTranche));
        pool.depositInLendingPool(amountLoaned, liquidityProvider);
        vm.prank(vaultOwner);
        pool.borrow(amountLoaned, address(vault), vaultOwner, emptyBytes3);

        vm.startPrank(sender);
        asset.approve(address(pool), type(uint256).max);
        // When: sender repays amountLoaned which is more than his available funds
        // Then: repay should revert with an ovcerflow
        vm.expectRevert(stdError.arithmeticError);
        pool.repay(amountLoaned, address(vault));
        vm.stopPrank();
    }

    function testRevert_repay_Paused(uint128 amountLoaned, uint256 availableFunds, address sender) public {
        // Given: amountLoaned is greater than availableFunds, availableFunds greater than 0,
        // sender is not zero address, liquidityProvider or vaultOwner, creator setDebtToken to debt,
        // setTotalValue to amountLoaned, liquidityProvider approve max value, transfer availableFunds,
        // srTranche deposit amountLoaned, vaultOwner borrow amountLoaned
        vm.assume(amountLoaned > availableFunds);
        vm.assume(availableFunds > 0);
        vm.assume(sender != address(0));
        vm.assume(sender != liquidityProvider);
        vm.assume(sender != vaultOwner);
        vm.warp(35 days);

        vault.setTotalValue(amountLoaned);
        vm.prank(liquidityProvider);
        asset.transfer(sender, availableFunds);
        vm.prank(address(srTranche));
        pool.depositInLendingPool(amountLoaned, liquidityProvider);
        vm.prank(vaultOwner);
        pool.borrow(amountLoaned, address(vault), vaultOwner, emptyBytes3);

        // When: pool is paused
        vm.prank(creator);
        pool.pause();

        vm.startPrank(sender);
        asset.approve(address(pool), type(uint256).max);
        // Then: repay should revert with an Paused
        vm.expectRevert("Guardian: repay paused");
        pool.repay(amountLoaned, address(vault));
        vm.stopPrank();
    }

    function testSuccess_repay_NonVault(uint128 availablefunds, uint256 amountRepaid, address sender, address nonVault)
        public
    {
        // Given: nonVault is not vault
        vm.assume(nonVault != address(vault));
        vm.assume(availablefunds > amountRepaid);
<<<<<<< HEAD
        vm.assume(liquidityProvider != sender);
=======
        vm.assume(sender != liquidityProvider);
>>>>>>> a3998ba8
        vm.prank(liquidityProvider);
        asset.transfer(sender, availablefunds);

        // When: repay amount to nonVault
        vm.prank(sender);
        pool.repay(amountRepaid, nonVault);

        // Then: no funds are actually transferred
        assertEq(asset.balanceOf(address(pool)), 0);
        assertEq(asset.balanceOf(sender), availablefunds);
    }

    function testSuccess_repay_AmountInferiorLoan(uint128 amountLoaned, uint256 amountRepaid, address sender) public {
        // Given: amountLoaned is bigger than amountRepaid, amountRepaid bigger than 0,
        // sender is not zero address, liquidityProvider, vaultOwner or pool, creator setDebtToken to debt,
        // setTotalValue to amountLoaned, liquidityProvider approve max value, transfer amountRepaid,
        // srTranche deposit amountLoaned, vaultOwner borrow amountLoaned
        vm.assume(amountLoaned > amountRepaid);
        vm.assume(amountRepaid > 0);
        vm.assume(sender != address(0));
        vm.assume(sender != liquidityProvider);
        vm.assume(sender != vaultOwner);
        vm.assume(sender != address(pool));

        vault.setTotalValue(amountLoaned);
        vm.prank(liquidityProvider);
        asset.transfer(sender, amountRepaid);
        vm.prank(address(srTranche));
        pool.depositInLendingPool(amountLoaned, liquidityProvider);
        vm.prank(vaultOwner);
        pool.borrow(amountLoaned, address(vault), vaultOwner, emptyBytes3);

        vm.startPrank(sender);
        // When: sender approve pool with max value, repay amountRepaid
        asset.approve(address(pool), type(uint256).max);
        pool.repay(amountRepaid, address(vault));
        vm.stopPrank();

        // Then: balanceOf pool should be equal to amountRepaid, balanceOf sender should be equal to 0,
        // balanceOf vault should be equal to amountLoaned minus amountRepaid
        assertEq(asset.balanceOf(address(pool)), amountRepaid);
        assertEq(asset.balanceOf(sender), 0);
        assertEq(debt.balanceOf(address(vault)), amountLoaned - amountRepaid);
    }

    function testSuccess_Repay_ExactAmount(uint128 amountLoaned, address sender) public {
        // Given: amountLoaned is bigger than 0, sender is not zero address, liquidityProvider, vaultOwner or pool,
        // creator setDebtToken to debt, setTotalValue to amountLoaned, liquidityProvider approve max value, transfer amountRepaid,
        // srTranche deposit amountLoaned, vaultOwner borrow amountLoaned
        vm.assume(amountLoaned > 0);
        vm.assume(sender != address(0));
        vm.assume(sender != liquidityProvider);
        vm.assume(sender != vaultOwner);
        vm.assume(sender != address(pool));

        vault.setTotalValue(amountLoaned);
        vm.prank(liquidityProvider);
        asset.transfer(sender, amountLoaned);
        vm.prank(address(srTranche));
        pool.depositInLendingPool(amountLoaned, liquidityProvider);
        vm.prank(vaultOwner);
        pool.borrow(amountLoaned, address(vault), vaultOwner, emptyBytes3);

        vm.startPrank(sender);
        // When: sender approve pool with max value, repay amountLoaned
        asset.approve(address(pool), type(uint256).max);
        pool.repay(amountLoaned, address(vault));
        vm.stopPrank();

        // Then: balanceOf pool should be equal to amountLoaned, balanceOf sender and vault should be equal to 0
        assertEq(asset.balanceOf(address(pool)), amountLoaned);
        assertEq(asset.balanceOf(sender), 0);
        assertEq(debt.balanceOf(address(vault)), 0);
    }

    function testSuccess_repay_AmountExceedingLoan(uint128 amountLoaned, uint128 availablefunds, address sender)
        public
    {
        // Given: availablefunds is bigger than amountLoaned, amountLoaned bigger than 0,
        // sender is not zero address, liquidityProvider, vaultOwner or pool, creator setDebtToken to debt,
        // setTotalValue to amountLoaned, liquidityProvider approve max value, transfer availablefunds,
        // srTranche deposit amountLoaned, vaultOwner borrow amountLoaned
        vm.assume(availablefunds > amountLoaned);
        vm.assume(amountLoaned > 0);
        vm.assume(sender != address(0));
        vm.assume(sender != liquidityProvider);
        vm.assume(sender != vaultOwner);
        vm.assume(sender != address(pool));

        vault.setTotalValue(amountLoaned);
        vm.prank(liquidityProvider);
        asset.transfer(sender, availablefunds);
        vm.prank(address(srTranche));
        pool.depositInLendingPool(amountLoaned, liquidityProvider);
        vm.prank(vaultOwner);
        pool.borrow(amountLoaned, address(vault), vaultOwner, emptyBytes3);

        vm.startPrank(sender);
        // When: sender approve pool with max value, repay availablefunds
        asset.approve(address(pool), type(uint256).max);
        pool.repay(availablefunds, address(vault));
        vm.stopPrank();

        // Then: balanceOf pool should be equal to amountLoaned, balanceOf sender should be equal to availablefunds minus amountLoaned,
        // balanceOf vault should be equal to 0
        assertEq(asset.balanceOf(address(pool)), amountLoaned);
        assertEq(asset.balanceOf(sender), availablefunds - amountLoaned);
        assertEq(debt.balanceOf(address(vault)), 0);
    }
}

/* //////////////////////////////////////////////////////////////
                    LEVERAGED ACTIONS LOGIC
////////////////////////////////////////////////////////////// */
contract LeveragedActions is LendingPoolTest {
    function setUp() public override {
        super.setUp();

        vm.startPrank(creator);
        pool.addTranche(address(srTranche), 50, 0);
        pool.addTranche(address(jrTranche), 40, 20);
        vm.stopPrank();

        vm.prank(vaultOwner);
        vault = Vault(factory.createVault(1));

        vm.prank(liquidityProvider);
        asset.approve(address(pool), type(uint256).max);
    }

    function testRevert_doActionWithLeverage_NonVault(
        uint256 amount,
        address nonVault,
        address actionHandler,
        bytes calldata actionData
    ) public {
        // Given: nonVault is not vault
        vm.assume(nonVault != address(vault));
        // When: doActionWithLeverage as nonVault

        // Then: doActionWithLeverage should revert with "LP_DAWL: Not a vault"
        vm.expectRevert("LP_DAWL: Not a vault");
        pool.doActionWithLeverage(amount, nonVault, actionHandler, actionData, emptyBytes3);
    }

    function testRevert_doActionWithLeverage_Unauthorised(
        uint256 amount,
        address beneficiary,
        address actionHandler,
        bytes calldata actionData
    ) public {
        // Given: beneficiary is not vaultOwner, amount is bigger than 0
        vm.assume(beneficiary != vaultOwner);

        vm.assume(amount > 0);
        vm.startPrank(beneficiary);
        // When: doActionWithLeverage as beneficiary

        // Then: doActionWithLeverage should revert with stdError.arithmeticError
        vm.expectRevert(stdError.arithmeticError);
        pool.doActionWithLeverage(amount, address(vault), actionHandler, actionData, emptyBytes3);
        vm.stopPrank();
    }

    function testRevert_doActionWithLeverage_InsufficientApproval(
        uint256 amountAllowed,
        uint256 amountLoaned,
        address beneficiary,
        address actionHandler,
        bytes calldata actionData
    ) public {
        // Given: beneficiary is not vaultOwner, amountAllowed is less than amountLoaned, vaultOwner approveBeneficiary
        vm.assume(beneficiary != vaultOwner);
        vm.assume(amountAllowed < amountLoaned);

        vm.prank(vaultOwner);
        pool.approveBeneficiary(beneficiary, amountAllowed, address(vault));

        vm.startPrank(beneficiary);
        // When: doActionWithLeverage as beneficiary

        // Then: doActionWithLeverage should revert with stdError.arithmeticError
        vm.expectRevert(stdError.arithmeticError);
        pool.doActionWithLeverage(amountLoaned, address(vault), actionHandler, actionData, emptyBytes3);
        vm.stopPrank();
    }

    function testRevert_doActionWithLeverage_InsufficientLiquidity(
        uint128 amountLoaned,
        uint256 collateralValue,
        uint128 liquidity,
        address actionHandler,
        bytes calldata actionData
    ) public {
        // Given: collateralValue less than equal to amountLoaned, liquidity is bigger than 0 but less than amountLoaned,
        // actionHandler is not address 0, creator setDebtToken to debt, liquidityProvider approve pool to max value,
        // srTranche deposit liquidity, setTotalValue to colletralValue
        vm.assume(collateralValue >= amountLoaned);
        vm.assume(liquidity < amountLoaned);
        vm.assume(liquidity > 0);
        vm.assume(actionHandler != address(0));

        vm.prank(address(srTranche));
        pool.depositInLendingPool(liquidity, liquidityProvider);
        vault.setTotalValue(collateralValue);

        vm.startPrank(vaultOwner);
        // When: doActionWithLeverage amountLoaned as vaultOwner

        // Then: doActionWithLeverage should revert with "TRANSFER_FAILED"
        vm.expectRevert("TRANSFER_FAILED");
        pool.doActionWithLeverage(amountLoaned, address(vault), actionHandler, actionData, emptyBytes3);
        vm.stopPrank();
    }

    function testSuccess_doActionWithLeverage_ByVaultOwner(
        uint256 amountLoaned,
        uint256 collateralValue,
        uint128 liquidity,
        address actionHandler,
        bytes calldata actionData
    ) public {
        // Given: collateralValue and liquidity bigger than equal to amountLoaned, amountLoaned is bigger than 0,
        // actionHandler is not address 0 and not liquidityProvider, creator setDebtToken to debt, setTotalValue to colletralValue,
        // liquidityProvider approve pool to max value, srTranche deposit liquidity
        vm.assume(collateralValue >= amountLoaned);
        vm.assume(liquidity >= amountLoaned);
        vm.assume(amountLoaned > 0);
        vm.assume(actionHandler != address(0));
        vm.assume(actionHandler != liquidityProvider);

        vault.setTotalValue(collateralValue);
        vm.prank(liquidityProvider);
        asset.approve(address(pool), type(uint256).max);
        vm.prank(address(srTranche));
        pool.depositInLendingPool(liquidity, liquidityProvider);

        vm.startPrank(vaultOwner);
        // When: vaultOwner does action with leverage of amountLoaned
        pool.doActionWithLeverage(amountLoaned, address(vault), actionHandler, actionData, emptyBytes3);
        vm.stopPrank();

        // Then: balanceOf pool should be equal to liquidity minus amountLoaned, balanceOf "actionHandler" should be equal to amountLoaned,
        // balanceOf vault should be equal to amountLoaned
        assertEq(asset.balanceOf(address(pool)), liquidity - amountLoaned);
        assertEq(asset.balanceOf(actionHandler), amountLoaned);
        assertEq(debt.balanceOf(address(vault)), amountLoaned);
    }

    function testSuccess_doActionWithLeverage_ByLimitedAuthorisedAddress(
        uint256 amountAllowed,
        uint256 amountLoaned,
        uint256 collateralValue,
        uint128 liquidity,
        address beneficiary,
        address actionHandler,
        bytes calldata actionData
    ) public {
        // Given: amountAllowed, collateralValue and liquidity bigger than equal to amountLoaned, amountLoaned is bigger than 0,
        // amountAllowed is less than max value, beneficiary is not vaultOwner, actionHandler is not address 0 and not liquidityProvider,
        // creator setDebtToken to debt, liquidityProvider approve pool to max value, srTranche deposit liquidity,
        // vaultOwner approveBeneficiary
        vm.assume(amountAllowed >= amountLoaned);
        vm.assume(collateralValue >= amountLoaned);
        vm.assume(liquidity >= amountLoaned);
        vm.assume(amountLoaned > 0);
        vm.assume(amountAllowed < type(uint256).max);
        vm.assume(beneficiary != vaultOwner);
        vm.assume(actionHandler != address(0));
        vm.assume(actionHandler != liquidityProvider);

        vault.setTotalValue(collateralValue);
        vm.prank(address(srTranche));
        pool.depositInLendingPool(liquidity, liquidityProvider);
        vm.prank(vaultOwner);
        pool.approveBeneficiary(beneficiary, amountAllowed, address(vault));

        vm.startPrank(beneficiary);
        // When: beneficiary does action with leverage of amountLoaned
        pool.doActionWithLeverage(amountLoaned, address(vault), actionHandler, actionData, emptyBytes3);
        vm.stopPrank();

        // Then: balanceOf pool should be equal to liquidity minus amountLoaned, balanceOf "actionHandler" should be equal to amountLoaned,
        // balanceOf vault should be equal to amountLoaned, creditAllowance should be equal to amountAllowed minus amountLoaned
        assertEq(asset.balanceOf(address(pool)), liquidity - amountLoaned);
        assertEq(asset.balanceOf(actionHandler), amountLoaned);
        assertEq(debt.balanceOf(address(vault)), amountLoaned);
        assertEq(pool.creditAllowance(address(vault), beneficiary), amountAllowed - amountLoaned);
    }

    function testSuccess_doActionWithLeverage_ByMaxAuthorisedAddress(
        uint256 amountLoaned,
        uint256 collateralValue,
        uint128 liquidity,
        address beneficiary,
        address actionHandler,
        bytes calldata actionData
    ) public {
        // Given: collateralValue and liquidity bigger than equal to amountLoaned, amountLoaned is bigger than 0,
        // beneficiary is not vaultOwner, actionHandler is not address 0 and not liquidityProvider,
        // creator setDebtToken to debt, setTotalValue to collateralValue, liquidityProvider approve pool to max value,
        // srTranche deposit liquidity, vaultOwner approveBeneficiary
        vm.assume(collateralValue >= amountLoaned);
        vm.assume(liquidity >= amountLoaned);
        vm.assume(amountLoaned > 0);
        vm.assume(beneficiary != vaultOwner);
        vm.assume(actionHandler != address(0));
        vm.assume(actionHandler != liquidityProvider);
        vm.assume(actionHandler != address(pool));

        vault.setTotalValue(collateralValue);
        vm.prank(address(srTranche));
        pool.depositInLendingPool(liquidity, liquidityProvider);
        vm.prank(vaultOwner);
        pool.approveBeneficiary(beneficiary, type(uint256).max, address(vault));

        vm.startPrank(beneficiary);
        // When: beneficiary does action with leverage of amountLoaned
        pool.doActionWithLeverage(amountLoaned, address(vault), actionHandler, actionData, emptyBytes3);
        vm.stopPrank();

        // Then: balanceOf pool should be equal to liquidity minus amountLoaned, balanceOf "actionHandler" should be equal to amountLoaned,
        // balanceOf vault should be equal to amountLoaned, creditAllowance should be equal to max value
        assertEq(asset.balanceOf(address(pool)), liquidity - amountLoaned);
        assertEq(asset.balanceOf(actionHandler), amountLoaned);
        assertEq(debt.balanceOf(address(vault)), amountLoaned);
        assertEq(pool.creditAllowance(address(vault), beneficiary), type(uint256).max);
    }

    function testSuccss_doActionWithLeverage_originationFeeAvailable(
        uint256 amountLoaned,
        uint256 collateralValue,
        uint128 liquidity,
        address actionHandler,
        bytes calldata actionData,
        uint8 originationFee
    ) public {
        vm.assume(collateralValue >= amountLoaned);
        vm.assume(liquidity >= amountLoaned);
        vm.assume(amountLoaned > 0);
        vm.assume(actionHandler != address(0));
        vm.assume(actionHandler != liquidityProvider);

        vm.prank(creator);
        pool.setOriginationFee(originationFee);

        vault.setTotalValue(collateralValue);
        vm.prank(liquidityProvider);
        asset.approve(address(pool), type(uint256).max);
        vm.prank(address(srTranche));
        pool.depositInLendingPool(liquidity, liquidityProvider);

        uint256 treasuryBalancePre = pool.realisedLiquidityOf(treasury);

        vm.startPrank(vaultOwner);
        // When: vaultOwner does action with leverage of amountLoaned
        pool.doActionWithLeverage(amountLoaned, address(vault), actionHandler, actionData, emptyBytes3);
        vm.stopPrank();

        uint256 treasuryBalancePost = pool.realisedLiquidityOf(treasury);

        // Then: balanceOf pool should be equal to liquidity minus amountLoaned, balanceOf "actionHandler" should be equal to amountLoaned,
        // balanceOf vault should be equal to amountLoaned + fee
        assertEq(asset.balanceOf(address(pool)), liquidity - amountLoaned);
        assertEq(asset.balanceOf(actionHandler), amountLoaned);
        assertEq(debt.balanceOf(address(vault)), amountLoaned + (amountLoaned * originationFee / 10000));
        assertEq(treasuryBalancePre + (amountLoaned * originationFee / 10000), treasuryBalancePost);
    }

    function testSuccess_doActionWithLeverage_EmitReferralEvent(
        uint256 amountLoaned,
        uint256 collateralValue,
        uint128 liquidity,
        address actionHandler,
        bytes calldata actionData,
        uint8 originationFee,
        bytes3 ref
    ) public {
        vm.assume(amountLoaned <= type(uint256).max / (uint256(originationFee) + 1));
        vm.assume(amountLoaned <= type(uint256).max - (amountLoaned * originationFee / 10000));
        vm.assume(collateralValue >= amountLoaned + (amountLoaned * originationFee / 10000));
        vm.assume(liquidity >= amountLoaned);
        vm.assume(amountLoaned > 0);
        vm.assume(actionHandler != address(0));
        vm.assume(actionHandler != liquidityProvider);

        uint256 amountLoanedWithFee = amountLoaned + (amountLoaned * originationFee / 10000);

        vm.prank(creator);
        pool.setOriginationFee(originationFee);

        vault.setTotalValue(collateralValue);
        vm.prank(liquidityProvider);
        asset.approve(address(pool), type(uint256).max);
        vm.prank(address(srTranche));
        pool.depositInLendingPool(liquidity, liquidityProvider);

        vm.startPrank(vaultOwner);
        vm.expectEmit(true, true, true, true);
        emit Borrow(address(vault), ref, amountLoanedWithFee);
        // When: vaultOwner does action with leverage of amountLoaned
        pool.doActionWithLeverage(amountLoaned, address(vault), actionHandler, actionData, ref);
        vm.stopPrank();
    }
}

/* //////////////////////////////////////////////////////////////
                        ACCOUNTING LOGIC
////////////////////////////////////////////////////////////// */
contract AccountingTest is LendingPoolTest {
    using stdStorage for StdStorage;

    function setUp() public override {
        super.setUp();

        vm.startPrank(creator);
        pool.addTranche(address(srTranche), 50, 0);
        pool.addTranche(address(jrTranche), 40, 20);
        vm.stopPrank();

        vm.prank(vaultOwner);
        vault = Vault(factory.createVault(1));

        vm.prank(liquidityProvider);
        asset.approve(address(pool), type(uint256).max);
    }

    function testSuccess_totalAssets(uint120 realisedDebt, uint256 interestRate, uint24 deltaTimestamp) public {
        // Given: all neccesary contracts are deployed on the setup
        vm.assume(interestRate <= 1e3 * 1e18);
        //1000%
        vm.assume(interestRate > 0);
        vm.assume(deltaTimestamp <= 5 * 365 * 24 * 60 * 60);
        //5 year

        vm.prank(address(srTranche));
        pool.depositInLendingPool(type(uint128).max, liquidityProvider);
        vm.prank(creator);
        vault.setTotalValue(realisedDebt);

        vm.prank(vaultOwner);
        pool.borrow(realisedDebt, address(vault), vaultOwner, emptyBytes3);

        vm.prank(creator);
        pool.setInterestRate(interestRate);

        vm.warp(block.timestamp + deltaTimestamp);

        uint256 unrealisedDebt = calcUnrealisedDebtChecked(interestRate, deltaTimestamp, realisedDebt);
        uint256 expectedValue = realisedDebt + unrealisedDebt;

        uint256 actualValue = debt.totalAssets();

        assertEq(actualValue, expectedValue);
    }

    function testSuccess_liquidityOf(
        uint256 interestRate,
        uint24 deltaTimestamp,
        uint128 realisedDebt,
        uint120 initialLiquidity
    ) public {
        // Given: all necessary contracts are deployed on the setup
        vm.assume(deltaTimestamp <= 5 * 365 * 24 * 60 * 60);
        //5 year
        vm.assume(interestRate <= 1e3 * 10 ** 18);
        //1000%
        vm.assume(interestRate > 0);
        vm.assume(initialLiquidity >= realisedDebt);

        vm.prank(address(srTranche));
        pool.depositInLendingPool(initialLiquidity, liquidityProvider);
        vault.setTotalValue(realisedDebt);

        vm.prank(vaultOwner);
        pool.borrow(realisedDebt, address(vault), vaultOwner, emptyBytes3);

        // When: deltaTimestamp amount of time has passed
        vm.warp(block.timestamp + deltaTimestamp);

        vm.prank(creator);
        pool.setInterestRate(interestRate);

        uint256 unrealisedDebt = calcUnrealisedDebtChecked(interestRate, deltaTimestamp, realisedDebt);
        uint256 interest = unrealisedDebt * 50 / 90;
        if (interest * 90 < unrealisedDebt * 50) interest += 1;
        // interest for a tranche is rounded up
        uint256 expectedValue = initialLiquidity + interest;

        uint256 actualValue = pool.liquidityOf(address(srTranche));

        // Then: actualValue should be equal to expectedValue
        assertEq(actualValue, expectedValue);
    }
}

/* //////////////////////////////////////////////////////////////
                        INTERESTS LOGIC
////////////////////////////////////////////////////////////// */
contract InterestsTest is LendingPoolTest {
    using stdStorage for StdStorage;

    function setUp() public override {
        super.setUp();

        vm.startPrank(creator);
        pool.setTreasuryInterestWeight(10);
        pool.setTreasuryLiquidationWeight(80);
        pool.addTranche(address(srTranche), 50, 0);
        pool.addTranche(address(jrTranche), 40, 20);
        vm.stopPrank();

        vm.startPrank(vaultOwner);
        vault = Vault(factory.createVault(1));
        vm.stopPrank();
    }

    function testSuccess_calcUnrealisedDebt_Unchecked(uint24 deltaTimestamp, uint128 realisedDebt, uint256 interestRate)
        public
    {
        // Given: deltaTimestamp smaller than equal to 5 years,
        // realisedDebt smaller than equal to than 3402823669209384912995114146594816
        vm.assume(deltaTimestamp <= 5 * 365 * 24 * 60 * 60);
        //5 year
        vm.assume(interestRate <= 10 * 10 ** 18);
        //1000%
        vm.assume(realisedDebt <= type(uint128).max / (10 ** 5));
        //highest possible debt at 1000% over 5 years: 3402823669209384912995114146594816

        vm.startPrank(creator);
        pool.setInterestRate(interestRate);
        pool.setLastSyncedTimestamp(uint32(block.number));
        // And: the vaultOwner takes realisedDebt debt
        pool.setRealisedDebt(realisedDebt);
        vm.stopPrank();

        // When: deltaTimestamp have passed
        vm.warp(block.timestamp + deltaTimestamp);

        // Then: Unrealised debt should never overflow (-> calcUnrealisedDebtChecked does never error and same calculation unched are always equal)
        uint256 expectedValue = calcUnrealisedDebtChecked(interestRate, deltaTimestamp, realisedDebt);
        uint256 actualValue = pool.calcUnrealisedDebt();
        assertEq(expectedValue, actualValue);
    }

    function testSucces_syncInterests(
        uint24 deltaTimestamp,
        uint128 realisedDebt,
        uint120 realisedLiquidity,
        uint256 interestRate
    ) public {
        // Given: deltaTimestamp than 5 years, realisedDebt than 3402823669209384912995114146594816 and bigger than 0
        vm.assume(deltaTimestamp <= 5 * 365 * 24 * 60 * 60);
        //5 year
        vm.assume(interestRate <= 10 * 10 ** 18);
        //1000%
        vm.assume(realisedDebt <= type(uint128).max / (10 ** 5));
        //highest possible debt at 1000% over 5 years: 3402823669209384912995114146594816
        vm.assume(realisedDebt > 0);
        vm.assume(realisedDebt <= realisedLiquidity);

        // And: the vaultOwner takes realisedDebt debt
        vault.setTotalValue(realisedDebt);
        vm.prank(liquidityProvider);
        asset.approve(address(pool), type(uint256).max);
        vm.prank(address(srTranche));
        pool.depositInLendingPool(realisedLiquidity, liquidityProvider);
        vm.prank(vaultOwner);
        pool.borrow(realisedDebt, address(vault), address(vault), emptyBytes3);

        // And: deltaTimestamp have passed
        uint256 start_timestamp = block.timestamp;
        vm.warp(start_timestamp + deltaTimestamp);

        // When: Intersts are synced
        vm.prank(creator);
        pool.setInterestRate(interestRate);
        pool.syncInterests();

        uint256 interests = calcUnrealisedDebtChecked(interestRate, deltaTimestamp, realisedDebt);

        // Then: Total redeemable interest of LP providers and total open debt of borrowers should increase with interests
        assertEq(pool.totalRealisedLiquidity(), realisedLiquidity + interests);
        assertEq(debt.maxWithdraw(address(vault)), realisedDebt + interests);
        assertEq(debt.maxRedeem(address(vault)), realisedDebt);
        assertEq(debt.totalAssets(), realisedDebt + interests);
        assertEq(pool.lastSyncedTimestamp(), start_timestamp + deltaTimestamp);
    }

    function testSuccess_syncInterestsToLiquidityProviders(
        uint128 interests,
        uint8 weightSr,
        uint8 weightJr,
        uint8 weightTreasury
    ) public {
        uint256 totalInterestWeight = uint256(weightSr) + uint256(weightJr) + uint256(weightTreasury);
        vm.assume(totalInterestWeight > 0);
        // Given: all necessary contracts are deployed on the setup
        vm.startPrank(creator);
        pool.setInterestWeight(0, weightSr);
        pool.setInterestWeight(1, weightJr);
        pool.setTreasuryInterestWeight(weightTreasury);
        vm.stopPrank();

        // When: creator syncInterestsToLendingPool with amount
        pool.syncInterestsToLendingPool(interests);

        // Then: supplyBalances srTranche, jrTranche and treasury should be correct
        // TotalSupply should be equal to interest
        uint256 interestSr = uint256(interests) * weightSr / totalInterestWeight;
        uint256 interestJr = uint256(interests) * weightJr / totalInterestWeight;
        uint256 interestTreasury = interests - interestSr - interestJr;

        assertEq(pool.realisedLiquidityOf(address(srTranche)), interestSr);
        assertEq(pool.realisedLiquidityOf(address(jrTranche)), interestJr);
        assertEq(pool.realisedLiquidityOf(address(treasury)), interestTreasury);
        assertEq(pool.totalRealisedLiquidity(), interests);
    }
}

/* //////////////////////////////////////////////////////////////
                    INTEREST RATE LOGIC
////////////////////////////////////////////////////////////// */
contract InterestRateTest is LendingPoolTest {
    using stdStorage for StdStorage;

    function setUp() public override {
        super.setUp();

        vm.startPrank(creator);
        pool.setTreasuryInterestWeight(10);
        pool.setTreasuryLiquidationWeight(80);
        pool.addTranche(address(srTranche), 50, 0);
        pool.addTranche(address(jrTranche), 40, 20);
        vm.stopPrank();
    }

    function testRevert_setInterestConfig_NonOwner(
        address unprivilegedAddress,
        uint8 baseRate_,
        uint8 highSlope_,
        uint8 lowSlope_,
        uint8 utilisationThreshold_
    ) public {
        // Given: unprivilegedAddress is not creator, InterestRateConfiguration setted as config
        vm.assume(unprivilegedAddress != creator);

        // And: InterestRateConfiguration setted as config
        DataTypes.InterestRateConfiguration memory config = DataTypes.InterestRateConfiguration({
            baseRatePerYear: baseRate_,
            highSlopePerYear: highSlope_,
            lowSlopePerYear: lowSlope_,
            utilisationThreshold: utilisationThreshold_
        });

        // When: unprivilegedAddress calls setInterestConfig
        vm.startPrank(unprivilegedAddress);
        // Then: setInterestConfig should revert with UNAUTHORIZED
        vm.expectRevert("UNAUTHORIZED");
        pool.setInterestConfig(config);
        vm.stopPrank();
    }

    function testSuccess_setInterestConfig(
        uint8 baseRate_,
        uint8 highSlope_,
        uint8 lowSlope_,
        uint8 utilisationThreshold_
    ) public {
        // Given: InterestRateConfiguration data type setted as config
        DataTypes.InterestRateConfiguration memory config = DataTypes.InterestRateConfiguration({
            baseRatePerYear: baseRate_,
            highSlopePerYear: highSlope_,
            lowSlopePerYear: lowSlope_,
            utilisationThreshold: utilisationThreshold_
        });

        // When: creator calls setInterestConfig
        vm.prank(creator);
        pool.setInterestConfig(config);

        // Then: config is successfully set
        (uint256 baseRatePerYear, uint256 lowSlopePerYear, uint256 highSlopePerYear, uint256 utilisationThreshold) =
            pool.interestRateConfig();
        assertEq(baseRatePerYear, baseRate_);
        assertEq(highSlopePerYear, highSlope_);
        assertEq(lowSlopePerYear, lowSlope_);
        assertEq(utilisationThreshold, utilisationThreshold_);
    }

    function testSuccess_updateInterestRate(
        address sender,
        uint24 deltaTimestamp,
        uint128 realisedDebt,
        uint120 realisedLiquidity,
        uint256 interestRate
    ) public {
        // Given: deltaBlocks smaller than equal to 5 years,
        // realisedDebt smaller than equal to than 3402823669209384912995114146594816
        vm.assume(deltaTimestamp <= 5 * 365 * 24 * 60 * 60);
        //5 year
        vm.assume(interestRate <= 10 * 10 ** 18);
        //1000%
        vm.assume(realisedDebt <= type(uint128).max / (10 ** 5));
        //highest possible debt at 1000% over 5 years: 3402823669209384912995114146594816
        vm.assume(realisedDebt <= realisedLiquidity);

        // And: There is realisedLiquidity liquidity
        vm.startPrank(creator);
        pool.setTotalRealisedLiquidity(realisedLiquidity);
        // And: There is realisedDebt debt
        pool.setRealisedDebt(realisedDebt);
        pool.setInterestRate(interestRate);
        pool.setLastSyncedTimestamp(uint32(block.number));
        vm.stopPrank();

        // And: deltaTimestamp have passed
        uint256 start_timestamp = block.timestamp;
        vm.warp(start_timestamp + deltaTimestamp);

        // When: Interests are updated
        vm.prank(sender);
        pool.updateInterestRate();

        // Then interests should be up to date
        uint256 interest = calcUnrealisedDebtChecked(interestRate, deltaTimestamp, realisedDebt);
        uint256 interestSr = interest * 50 / 100;
        uint256 interestJr = interest * 40 / 100;
        uint256 interestTreasury = interest - interestSr - interestJr;

        assertEq(debt.totalAssets(), realisedDebt + interest);
        assertEq(pool.lastSyncedTimestamp(), start_timestamp + deltaTimestamp);
        assertEq(pool.realisedLiquidityOf(address(srTranche)), interestSr);
        assertEq(pool.realisedLiquidityOf(address(jrTranche)), interestJr);
        assertEq(pool.realisedLiquidityOf(address(treasury)), interestTreasury);
        assertEq(pool.totalRealisedLiquidity(), realisedLiquidity + interest);
    }
}

/* //////////////////////////////////////////////////////////////
                        LIQUIDATION LOGIC
////////////////////////////////////////////////////////////// */
contract LiquidationTest is LendingPoolTest {
    using stdStorage for StdStorage;

    function setUp() public override {
        super.setUp();

        vm.startPrank(creator);
        pool.setTreasuryInterestWeight(10);
        pool.setTreasuryLiquidationWeight(80);
        //Set Tranche interestWeight on 0 so that all yield goes to treasury
        pool.addTranche(address(srTranche), 0, 0);
        pool.addTranche(address(jrTranche), 0, 20);
        pool.changeGuardian(creator);
        vm.stopPrank();

        vm.prank(liquidityProvider);
        asset.approve(address(pool), type(uint256).max);

        vm.startPrank(vaultOwner);
        vault = Vault(factory.createVault(1));
        vm.stopPrank();
    }

    function testRevert_setMaxInitiatorFee_Unauthorised(address unprivilegedAddress) public {
        // Given: unprivilegedAddress is not the Owner
        vm.assume(unprivilegedAddress != creator);

        // When: unprivilegedAddress sets the Liquidator
        // Then: setMaxInitiatorFee should revert with "UNAUTHORIZED"
        vm.startPrank(unprivilegedAddress);
        vm.expectRevert("UNAUTHORIZED");
        pool.setMaxInitiatorFee(100);
        vm.stopPrank();
    }

    function testSuccess_setMaxInitiatorFee(uint80 maxFee) public {
        vm.prank(creator);
        pool.setMaxInitiatorFee(maxFee);

        assertEq(pool.maxInitiatorFee(), maxFee);
    }

    function testRevert_liquidateVault_Paused(address liquidationInitiator, address vault_) public {
        // Given: The liquidator is set
        vm.warp(35 days);

        // And: pool is paused
        vm.prank(creator);
        pool.pause();

        // When: liquidationInitiator tries to liquidate the vault
        // Then: liquidateVault should revert with "LP_LV: Pool is paused"
        vm.expectRevert("Guardian: liquidation paused");
        vm.prank(liquidationInitiator);
        pool.liquidateVault(vault_);
    }

    function testRevert_liquidateVault_NoDebt(address liquidationInitiator, address vault_) public {
        // Given: The liquidator is set
        // And: Vault has no debt

        // When: liquidationInitiator tries to liquidate the vault
        // Then: liquidateVault should revert with "LP_LV: Not a Vault with debt"
        vm.startPrank(liquidationInitiator);
        vm.expectRevert("LP_LV: Not a Vault with debt");
        pool.liquidateVault(vault_);
        vm.stopPrank();
    }

    function testSuccess_liquidateVault_NoOngoingAuctions(address liquidationInitiator, uint128 amountLoaned) public {
        // Given: all necessary contracts are deployed on the setup
        // And: The vault has debt
        vm.assume(amountLoaned > 0);
        vault.setTotalValue(amountLoaned);
        vm.prank(liquidityProvider);
        asset.approve(address(pool), type(uint256).max);
        vm.prank(address(srTranche));
        pool.depositInLendingPool(amountLoaned, liquidityProvider);
        vm.prank(vaultOwner);
        pool.borrow(amountLoaned, address(vault), vaultOwner, emptyBytes3);

        // When: Liquidator calls liquidateVault
        vm.prank(liquidationInitiator);
        pool.liquidateVault(address(vault));

        // Then: liquidationInitiator should be set
        assertEq(pool.liquidationInitiator(address(vault)), liquidationInitiator);

        // Then: The debt of the vault should be decreased with amountLiquidated
        assertEq(debt.balanceOf(address(vault)), 0);
        assertEq(debt.totalSupply(), 0);

        // Then: auctionsInProgress should increase
        assertEq(pool.auctionsInProgress(), 1);
        // and the most junior tranche should be locked
        // ToDo: Check for emit
        assertTrue(jrTranche.auctionInProgress());
        assertFalse(srTranche.auctionInProgress());
    }

    function testSuccess_liquidateVault_WithOngoingAuctions(
        address liquidationInitiator,
        uint128 amountLoaned,
        uint16 auctionsInProgress
    ) public {
        // Given: all necessary contracts are deployed on the setup
        // And: The vault has debt
        vm.assume(amountLoaned > 0);
        vault.setTotalValue(amountLoaned);
        vm.prank(liquidityProvider);
        asset.approve(address(pool), type(uint256).max);
        vm.prank(address(srTranche));
        pool.depositInLendingPool(amountLoaned, liquidityProvider);
        vm.prank(vaultOwner);
        pool.borrow(amountLoaned, address(vault), vaultOwner, emptyBytes3);

        //And: an auction is ongoing
        vm.assume(auctionsInProgress > 0);
        vm.assume(auctionsInProgress < type(uint16).max);
        pool.setAuctionsInProgress(auctionsInProgress);
        vm.prank(address(pool));
        jrTranche.setAuctionInProgress(true);

        // When: Liquidator calls liquidateVault
        vm.prank(liquidationInitiator);
        pool.liquidateVault(address(vault));

        // Then: liquidationInitiator should be set
        assertEq(pool.liquidationInitiator(address(vault)), liquidationInitiator);

        // Then: The debt of the vault should be decreased with amountLiquidated
        assertEq(debt.balanceOf(address(vault)), 0);
        assertEq(debt.totalSupply(), 0);

        // Then: auctionsInProgress should increase
        assertEq(pool.auctionsInProgress(), auctionsInProgress + 1);
        // and the most junior tranche should be locked
        assertTrue(jrTranche.auctionInProgress());
        assertFalse(srTranche.auctionInProgress());
    }

    function testRevert_settleLiquidation_Unauthorised(
        uint128 badDebt,
        uint128 liquidationInitiatorReward,
        uint128 liquidationPenalty,
        uint128 remainder,
        address unprivilegedAddress_
    ) public {
        // Given: unprivilegedAddress is not the liquidator
        vm.assume(unprivilegedAddress_ != address(liquidator));

        // When: unprivilegedAddress settles a liquidation
        // Then: settleLiquidation should revert with "UNAUTHORIZED"
        vm.startPrank(unprivilegedAddress_);
        vm.expectRevert("LP: Only liquidator");
        pool.settleLiquidation(
            address(vault), vaultOwner, badDebt, liquidationInitiatorReward, liquidationPenalty, remainder
        );
        vm.stopPrank();
    }

    function testSuccess_settleLiquidation_Surplus(
        uint128 liquidity,
        uint128 liquidationInitiatorReward,
        uint128 liquidationPenalty,
        uint128 remainder
    ) public {
        vm.assume(
            uint256(liquidity) + uint256(liquidationInitiatorReward) <= type(uint128).max - uint256(liquidationPenalty)
        );
        vm.assume(
            uint256(liquidity) + uint256(liquidationInitiatorReward) + uint256(liquidationPenalty)
                <= type(uint128).max - uint256(remainder)
        );

        vm.assume(liquidationInitiatorReward > 0);
        // Given: Liquidity is deposited in Lending Pool
        vm.prank(address(srTranche));
        pool.depositInLendingPool(liquidity, liquidityProvider);

        stdstore.target(address(pool)).sig(pool.liquidationInitiator.selector).with_key(address(vault)).checked_write(
            liquidationInitiatorAddr
        );

        pool.setAuctionsInProgress(1);
        vm.prank(address(pool));
        jrTranche.setAuctionInProgress(true);

        // When: Liquidator settles a liquidation
        vm.prank(address(liquidator));
        pool.settleLiquidation(address(vault), vaultOwner, 0, liquidationInitiatorReward, liquidationPenalty, remainder);

        address initiator = pool.liquidationInitiator(address(vault));
        // round up
        uint256 liqPenaltyTreasury =
            uint256(liquidationPenalty) * pool.liquidationWeightTreasury() / pool.totalLiquidationWeight();
        if (
            uint256(liqPenaltyTreasury) * pool.totalLiquidationWeight()
                < uint256(liquidationPenalty) * pool.liquidationWeightTreasury()
        ) {
            liqPenaltyTreasury++;
        }

        uint256 liqPenaltyJunior =
            uint256(liquidationPenalty) * pool.liquidationWeightTranches(1) / pool.totalLiquidationWeight();
        if (
            uint256(liqPenaltyTreasury) * pool.totalLiquidationWeight()
                < uint256(liquidationPenalty) * pool.liquidationWeightTranches(1)
        ) {
            liqPenaltyTreasury--;
        }

        // Then: Initiator should be able to claim his rewards for liquidation initiation
        assertEq(pool.realisedLiquidityOf(initiator), liquidationInitiatorReward);
        // And: The liquidity amount from the most senior tranche should remain the same
        assertEq(pool.realisedLiquidityOf(address(srTranche)), liquidity);
        // And: The jr tranche will get its part of the liquidationpenalty
        assertEq(pool.realisedLiquidityOf(address(jrTranche)), liqPenaltyJunior);
        // And: treasury will get its part of the liquidationpenalty
        assertEq(pool.realisedLiquidityOf(address(treasury)), liqPenaltyTreasury);
        // And: The remaindershould be claimable by the original owner
        assertEq(pool.realisedLiquidityOf(vaultOwner), remainder);
        // And: The total realised liquidity should be updated
        assertEq(pool.totalRealisedLiquidity(), liquidity + liquidationInitiatorReward + liquidationPenalty + remainder);

        //ToDo: check emit Tranche
        assertEq(pool.auctionsInProgress(), 0);
        assertFalse(jrTranche.auctionInProgress());
        assertFalse(srTranche.auctionInProgress());
    }

    function testSuccess_settleLiquidation_ProcessDefault(
        uint128 liquidity,
        uint128 badDebt,
        uint128 liquidationInitiatorReward,
        uint128 liquidationPenalty,
        uint128 remainder
    ) public {
        vm.assume(uint256(liquidity) + uint256(liquidationInitiatorReward) <= type(uint128).max + uint256(badDebt));
        // Given: provided liquidity is bigger than the default amount (Should always be true)
        vm.assume(liquidity >= badDebt);
        // And: badDebt is bigger than 0
        vm.assume(badDebt > 0);
        // And: Liquidity is deposited in Lending Pool
        vm.prank(address(srTranche));
        pool.depositInLendingPool(liquidity, liquidityProvider);

        stdstore.target(address(pool)).sig(pool.liquidationInitiator.selector).with_key(address(vault)).checked_write(
            liquidationInitiatorAddr
        );

        // When: Liquidator settles a liquidation
        vm.prank(address(liquidator));
        pool.settleLiquidation(
            address(vault), vaultOwner, badDebt, liquidationInitiatorReward, liquidationPenalty, remainder
        );

        // Then: Initiator should be able to claim his rewards for liquidation initiation
        address initiator = pool.liquidationInitiator(address(vault));
        assertEq(pool.realisedLiquidityOf(initiator), liquidationInitiatorReward);

        // And: The badDebt amount should be discounted from the most junior tranche
        assertEq(pool.realisedLiquidityOf(address(srTranche)), liquidity - badDebt);

        // And: The total realised liquidity should be updated
        assertEq(pool.totalRealisedLiquidity(), uint256(liquidity) + liquidationInitiatorReward - badDebt);
    }

    function testSuccess_settleLiquidation_MultipleAuctionsOngoing(uint128 liquidity, uint16 auctionsInProgress)
        public
    {
        // Given: Liquidity is deposited in Lending Pool
        vm.prank(address(srTranche));
        pool.depositInLendingPool(liquidity, liquidityProvider);

        // And multiple auctions are ongoing
        vm.assume(auctionsInProgress > 1);
        pool.setAuctionsInProgress(auctionsInProgress);
        vm.prank(address(pool));
        jrTranche.setAuctionInProgress(true);

        // When: Liquidator settles a liquidation
        vm.prank(address(liquidator));
        pool.settleLiquidation(address(vault), vaultOwner, 0, 0, 0, 0);

        //ToDo: check emit Tranche
        assertEq(pool.auctionsInProgress(), auctionsInProgress - 1);
        assertTrue(jrTranche.auctionInProgress());
        assertFalse(srTranche.auctionInProgress());
    }

    function testSuccess_settleLiquidation_ProcessDefaultNoTrancheWiped(
        uint128 liquiditySenior,
        uint128 liquidityJunior,
        uint128 badDebt
    ) public {
        // srTranche calls depositInLendingPool for liquiditySenior, jrTranche calls depositInLendingPool for liquidityJunior
        vm.assume(liquiditySenior <= type(uint128).max - liquidityJunior);
        uint256 totalAmount = uint256(liquiditySenior) + uint256(liquidityJunior);
        vm.assume(badDebt < liquidityJunior);

        vm.prank(address(srTranche));
        pool.depositInLendingPool(liquiditySenior, liquidityProvider);
        vm.prank(address(jrTranche));
        pool.depositInLendingPool(liquidityJunior, liquidityProvider);

        // When: Liquidator settles a liquidation
        vm.prank(address(liquidator));
        pool.settleLiquidation(address(vault), vaultOwner, badDebt, 0, 0, 0);

        // Then: realisedLiquidityOf for srTranche should be liquiditySenior, realisedLiquidityOf jrTranche should be liquidityJunior minus badDebt,
        // totalRealisedLiquidity should be equal to totalAmount minus badDebt
        assertEq(pool.realisedLiquidityOf(address(srTranche)), liquiditySenior);
        assertEq(pool.realisedLiquidityOf(address(jrTranche)), liquidityJunior - badDebt);
        assertEq(pool.totalRealisedLiquidity(), totalAmount - badDebt);
    }

    function testSuccess_settleLiquidation_ProcessDefaultOneTrancheWiped(
        uint128 liquiditySenior,
        uint128 liquidityJunior,
        uint128 badDebt,
        uint16 auctionsInProgress
    ) public {
        vm.assume(badDebt > 0);
        // Given: srTranche deposit liquiditySenior, jrTranche deposit liquidityJunior
        vm.assume(liquiditySenior <= type(uint128).max - liquidityJunior);
        uint256 totalAmount = uint256(liquiditySenior) + uint256(liquidityJunior);
        vm.assume(badDebt < totalAmount);
        vm.assume(badDebt >= liquidityJunior);

        vm.prank(address(srTranche));
        pool.depositInLendingPool(liquiditySenior, liquidityProvider);
        vm.prank(address(jrTranche));
        pool.depositInLendingPool(liquidityJunior, liquidityProvider);

        // And multiple auctions are ongoing
        vm.assume(auctionsInProgress > 1);
        pool.setAuctionsInProgress(auctionsInProgress);
        vm.prank(address(pool));
        jrTranche.setAuctionInProgress(true);

        // When: Liquidator settles a liquidation
        vm.prank(address(liquidator));
        pool.settleLiquidation(address(vault), vaultOwner, badDebt, 0, 0, 0);

        // Then: supplyBalances srTranche should be totalAmount minus badDebt, supplyBalances jrTranche should be 0,
        // totalSupply should be equal to totalAmount minus badDebt, isTranche for jrTranche should return false
        assertEq(pool.realisedLiquidityOf(address(srTranche)), totalAmount - badDebt);
        assertEq(pool.realisedLiquidityOf(address(jrTranche)), 0);
        assertEq(pool.totalRealisedLiquidity(), totalAmount - badDebt);
        assertFalse(pool.isTranche(address(jrTranche)));

        //ToDo: check emits Tranche
        assertEq(pool.auctionsInProgress(), auctionsInProgress - 1);
        assertFalse(jrTranche.auctionInProgress());
        assertTrue(srTranche.auctionInProgress());
    }

    function testSuccess_settleLiquidation_ProcessDefaultAllTranchesWiped(
        uint128 liquiditySenior,
        uint128 liquidityJunior,
        uint16 auctionsInProgress
    ) public {
        // Given: srTranche deposit liquiditySenior, jrTranche deposit liquidityJunior
        vm.assume(liquiditySenior <= type(uint128).max - liquidityJunior);
        uint128 badDebt = liquiditySenior + liquidityJunior;
        vm.assume(badDebt > 0);

        vm.prank(address(srTranche));
        pool.depositInLendingPool(liquiditySenior, liquidityProvider);
        vm.prank(address(jrTranche));
        pool.depositInLendingPool(liquidityJunior, liquidityProvider);

        // And multiple auctions are ongoing
        vm.assume(auctionsInProgress > 1);
        pool.setAuctionsInProgress(auctionsInProgress);
        vm.prank(address(pool));
        jrTranche.setAuctionInProgress(true);

        // When: Liquidator settles a liquidation
        vm.prank(address(liquidator));
        pool.settleLiquidation(address(vault), vaultOwner, badDebt, 0, 0, 0);

        // Then: supplyBalances srTranche should be totalAmount minus badDebt, supplyBalances jrTranche should be 0,
        // totalSupply should be equal to totalAmount minus badDebt, isTranche for jrTranche should return false
        assertEq(pool.realisedLiquidityOf(address(srTranche)), 0);
        assertEq(pool.realisedLiquidityOf(address(jrTranche)), 0);
        assertEq(pool.totalRealisedLiquidity(), 0);
        assertFalse(pool.isTranche(address(jrTranche)));
        assertFalse(pool.isTranche(address(srTranche)));

        //ToDo: check emits Tranche
        assertEq(pool.auctionsInProgress(), auctionsInProgress - 1);
        assertFalse(jrTranche.auctionInProgress());
        assertFalse(srTranche.auctionInProgress());
    }

    function testRevert_settleLiquidation_ExcessBadDebt(
        uint128 liquiditySenior,
        uint128 liquidityJunior,
        uint128 badDebt
    ) public {
        // Given: badDebt, liquidityJunior and liquiditySenior bigger than 0,
        // srTranche calls depositInLendingPool for liquiditySenior, jrTranche calls depositInLendingPool for liquidityJunior
        // vm.assume(liquiditySenior <= type(uint256).max - liquidityJunior);
        uint256 totalAmount = uint256(liquiditySenior) + uint256(liquidityJunior);
        vm.assume(badDebt > totalAmount);
        vm.assume(badDebt > 0);

        vm.prank(address(srTranche));
        pool.depositInLendingPool(liquiditySenior, liquidityProvider);
        vm.prank(address(jrTranche));
        pool.depositInLendingPool(liquidityJunior, liquidityProvider);

        // When: Liquidator settles a liquidation
        vm.expectRevert(stdError.arithmeticError);
        vm.prank(address(liquidator));
        pool.settleLiquidation(address(vault), vaultOwner, badDebt, 0, 0, 0);
    }

    function testSuccess_syncLiquidationFeeToLiquidityProviders(
        uint128 penalty,
        uint8 weightSr,
        uint8 weightJr,
        uint8 weightTreasury
    ) public {
        uint256 totalPenaltyWeight = uint256(weightSr) + uint256(weightJr) + uint256(weightTreasury);
        vm.assume(totalPenaltyWeight > 0);
        // Given: all necessary contracts are deployed on the setup
        vm.startPrank(creator);
        pool.setLiquidationWeight(0, weightSr);
        pool.setLiquidationWeight(1, weightJr);
        pool.setTreasuryLiquidationWeight(weightTreasury);
        vm.stopPrank();

        // When: creator syncLiquidationFeeToLiquidityProviders with penalty
        pool.syncLiquidationFeeToLiquidityProviders(penalty);

        // Then: supplyBalances srTranche, jrTranche and treasury should be correct
        // TotalSupply should be equal to penalty
        uint256 penaltySr = uint256(penalty) * weightSr / totalPenaltyWeight;
        uint256 penaltyJr = uint256(penalty) * weightJr / totalPenaltyWeight;
        uint256 penaltyTreasury = penalty - penaltySr - penaltyJr;

        assertEq(pool.realisedLiquidityOf(address(srTranche)), penaltySr);
        assertEq(pool.realisedLiquidityOf(address(jrTranche)), penaltyJr);
        assertEq(pool.realisedLiquidityOf(address(treasury)), penaltyTreasury);
    }
}

/* //////////////////////////////////////////////////////////////
                        VAULT LOGIC
////////////////////////////////////////////////////////////// */
contract VaultTest is LendingPoolTest {
    using stdStorage for StdStorage;

    function setUp() public override {
        super.setUp();
        vm.startPrank(creator);
        pool.setTreasuryInterestWeight(10);
        pool.setTreasuryLiquidationWeight(80);
        //Set Tranche interestWeight on 0 so that all yield goes to treasury
        pool.addTranche(address(srTranche), 50, 0);
        pool.addTranche(address(jrTranche), 40, 20);
        vm.stopPrank();

        vm.prank(liquidityProvider);
        asset.approve(address(pool), type(uint256).max);

        vm.prank(address(srTranche));
        pool.depositInLendingPool(type(uint128).max, liquidityProvider);

        vm.startPrank(vaultOwner);
        vault = Vault(factory.createVault(1));
        vm.stopPrank();
    }

    function testRevert_setVaultVersion_NonOwner(address unprivilegedAddress, uint256 vaultVersion, bool valid)
        public
    {
        vm.assume(unprivilegedAddress != creator);

        vm.startPrank(unprivilegedAddress);
        vm.expectRevert("UNAUTHORIZED");
        pool.setVaultVersion(vaultVersion, valid);
        vm.stopPrank();
    }

    function testSuccess_setVaultVersion_setValid(uint256 vaultVersion) public {
        vm.prank(creator);
        pool.setVaultVersion(vaultVersion, true);

        assertTrue(pool.isValidVersion(vaultVersion));
    }

    function testSuccess_setVaultVersion_setInvalid(uint256 vaultVersion) public {
        vm.prank(creator);
        pool.setIsValidVersion(vaultVersion, true);

        vm.prank(creator);
        pool.setVaultVersion(vaultVersion, false);

        assertTrue(!pool.isValidVersion(vaultVersion));
    }

    function testSuccess_openMarginAccount_InvalidVaultVersion(uint256 vaultVersion) public {
        // Given: vaultVersion is invalid
        vm.prank(creator);
        pool.setVaultVersion(vaultVersion, false);

        // When: vault opens a margin account
        (bool success, address basecurrency, address liquidator_) = pool.openMarginAccount(vaultVersion);

        // Then: openMarginAccount should return succes and correct contract addresses
        assertTrue(!success);
        assertEq(address(0), basecurrency);
        assertEq(address(0), liquidator_);
    }

    function testSuccess_openMarginAccount_ValidVaultVersion(uint256 vaultVersion) public {
        // Given: vaultVersion is valid
        vm.prank(creator);
        pool.setVaultVersion(vaultVersion, true);

        // When: vault opens a margin account
        (bool success, address basecurrency, address liquidator_) = pool.openMarginAccount(vaultVersion);

        // Then: openMarginAccount should return succes and correct contract addresses
        assertTrue(success);
        assertEq(address(asset), basecurrency);
        assertEq(address(liquidator), liquidator_);
    }

    function testSuccess_getOpenPosition(uint128 amountLoaned) public {
        // Given: a vault has taken out debt
        vm.assume(amountLoaned > 0);
        vault.setTotalValue(amountLoaned);
        vm.prank(vaultOwner);
        pool.borrow(amountLoaned, address(vault), vaultOwner, emptyBytes3);

        // When: The vault fetches its open position
        uint256 openPosition = pool.getOpenPosition(address(vault));

        // Then: The open position should equal the amount loaned
        assertEq(amountLoaned, openPosition);
    }
}

/* //////////////////////////////////////////////////////////////
                        GUARDIAN LOGIC
////////////////////////////////////////////////////////////// */
contract GuardianTest is LendingPoolTest {
    using stdStorage for StdStorage;

    address pauseGuardian = address(17);

    function setUp() public override {
        super.setUp();

        // Set Guardian
        vm.startPrank(creator);
        pool.changeGuardian(pauseGuardian);
        vm.stopPrank();

        // Warp the block timestamp to 60days for smooth testing
        vm.warp(60 days);
    }

    function testRevert_depositInLendingPool_Paused() public {
        // Given: all necessary contracts are deployed on the setup
        assertEq(pool.guardian(), pauseGuardian);

        // When: the guardian pauses the pool
        vm.prank(pauseGuardian);
        pool.pause();
        vm.stopPrank();

        // Then: the pool should be paused
        assertTrue(pool.depositPaused());
        // And: the pool should not be able to deposit
        vm.prank(liquidityProvider);
        asset.approve(address(pool), type(uint256).max);
        vm.prank(address(srTranche));
        vm.expectRevert("Guardian: deposit paused");
        pool.depositInLendingPool(type(uint128).max, liquidityProvider);
    }

    function testRevert_borrow_Paused() public {
        // Given: all necessary contracts are deployed on the setup
        assertEq(pool.guardian(), pauseGuardian);

        // When: the guardian pauses the pool
        vm.prank(pauseGuardian);
        pool.pause();
        vm.stopPrank();

        // Then: the pool should be paused
        assertTrue(pool.borrowPaused());
        vm.startPrank(vaultOwner);
        // And: the pool should not be able to borrow
        vm.expectRevert("Guardian: borrow paused");
        pool.borrow(uint256(20 * 10 ** 18), address(vault), address(412), emptyBytes3);
        vm.stopPrank();
    }

    function testRevert_withdrawFromLendingPool_Paused() public {
        // Given: all necessary contracts are deployed on the setup
        assertEq(pool.guardian(), pauseGuardian);

        // When: the guardian pauses the pool
        vm.prank(pauseGuardian);
        pool.pause();
        vm.stopPrank();

        // Then: the pool should be paused
        assertTrue(pool.withdrawPaused());
        vm.startPrank(address(srTranche));
        // And: the pool should not be able to borrow
        vm.expectRevert("Guardian: withdraw paused");
        pool.withdrawFromLendingPool(uint128(20 * 10 ** 18), address(42));
        vm.stopPrank();
    }

    function testRevert_liquidateVault_Paused() public {
        // Given: all necessary contracts are deployed on the setup
        assertEq(pool.guardian(), pauseGuardian);

        // When: the guardian pauses the pool
        vm.prank(pauseGuardian);
        pool.pause();
        vm.stopPrank();

        // Then: the pool should be paused
        assertTrue(pool.liquidationPaused());
        // And: the pool should not be able to borrow
        vm.expectRevert("Guardian: liquidation paused");
        pool.liquidateVault(address(vault));
        vm.stopPrank();
    }

    function testRevert_repay_Paused() public {
        // Given: all necessary contracts are deployed on the setup
        assertEq(pool.guardian(), pauseGuardian);

        // When: the guardian pauses the pool
        vm.prank(pauseGuardian);
        pool.pause();
        vm.stopPrank();

        // Then: the pool should be paused
        assertTrue(pool.repayPaused());
        vm.startPrank(vaultOwner);
        asset.approve(address(pool), type(uint256).max);
        // And: the pool should not be able to borrow
        vm.expectRevert("Guardian: repay paused");
        pool.repay(uint128(20 * 10 ** 18), address(42));
        vm.stopPrank();
    }

    function testSuccess_withdraw_OwnerUnpausesDepositAndWithdrawOnly(uint256 timePassed) public {
        // Preprocess: set fuzzing limits
        vm.assume(timePassed < 30 days);
        vm.assume(timePassed > 0);

        // Given: all necessary contracts are deployed on the setup
        assertEq(pool.guardian(), pauseGuardian);

        // And: Tranches are added
        vm.startPrank(creator);
        pool.addTranche(address(srTranche), 50, 0);
        pool.addTranche(address(jrTranche), 40, 20);
        vm.stopPrank();

        // And: the guardian pauses the pool
        vm.prank(pauseGuardian);
        pool.pause();
        vm.stopPrank();

        // And: and time passes
        vm.warp(block.timestamp + timePassed);

        // When: the owner unpauses the pool, only withdraw and deposit
        vm.prank(creator);
        pool.unPause(true, false, true, false, true);
        vm.stopPrank();

        // Then: the variables should be set correctly
        assertTrue(!pool.depositPaused());
        assertTrue(pool.borrowPaused());
        assertTrue(!pool.withdrawPaused());
        assertTrue(pool.repayPaused());

        // And: the pool should not be able to repay
        vm.expectRevert("Guardian: repay paused");
        pool.repay(uint128(20 * 10 ** 18), address(42));
        vm.stopPrank();

        // And: the pool should be able to deposit and withdraw
        vm.prank(liquidityProvider);
        asset.approve(address(pool), type(uint256).max);
        vm.startPrank(address(srTranche));
        pool.depositInLendingPool(uint128(20 * 10 ** 18), liquidityProvider);

        pool.withdrawFromLendingPool(uint128(19 * 10 ** 18), address(412));
        vm.stopPrank();
    }

    function testSuccess_withdraw_UserUnpauses(uint64 deltaTimePassed, address randomUser) public {
        // Preprocess: set fuzzing limits
        uint256 timePassed = 30 days + 1;
        vm.assume(deltaTimePassed < 30 days);
        timePassed = timePassed + uint256(deltaTimePassed);
        vm.assume(randomUser != address(0));
        vm.assume(randomUser != creator);
        vm.assume(randomUser != pauseGuardian);

        // Given: all necessary contracts are deployed on the setup
        assertEq(pool.guardian(), pauseGuardian);

        // And: Tranches are added
        vm.startPrank(creator);
        pool.addTranche(address(srTranche), 50, 0);
        pool.addTranche(address(jrTranche), 40, 20);
        vm.stopPrank();

        // And: the guardian pauses the pool
        vm.prank(pauseGuardian);
        pool.pause();
        vm.stopPrank();

        // And: and time passes
        vm.warp(block.timestamp + timePassed);

        // When: the randomUser unpauses the pool
        vm.prank(randomUser);
        pool.unPause();
        vm.stopPrank();

        // Then: the variables should be set correctly
        assertTrue(!pool.depositPaused());
        assertTrue(!pool.borrowPaused());
        assertTrue(!pool.withdrawPaused());
        assertTrue(!pool.repayPaused());

        // And: the pool should be able to deposit and withdraw
        vm.prank(liquidityProvider);
        asset.approve(address(pool), type(uint256).max);
        vm.startPrank(address(srTranche));
        pool.depositInLendingPool(uint128(20 * 10 ** 18), liquidityProvider);

        pool.withdrawFromLendingPool(uint128(19 * 10 ** 18), address(412));
        vm.stopPrank();
    }
}<|MERGE_RESOLUTION|>--- conflicted
+++ resolved
@@ -1379,11 +1379,7 @@
         // Given: nonVault is not vault
         vm.assume(nonVault != address(vault));
         vm.assume(availablefunds > amountRepaid);
-<<<<<<< HEAD
-        vm.assume(liquidityProvider != sender);
-=======
         vm.assume(sender != liquidityProvider);
->>>>>>> a3998ba8
         vm.prank(liquidityProvider);
         asset.transfer(sender, availablefunds);
 
