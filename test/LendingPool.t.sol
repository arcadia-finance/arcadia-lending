--- conflicted
+++ resolved
@@ -50,6 +50,17 @@
         vm.stopPrank();
 
         debt = DebtToken(address(pool));
+    }
+
+    //Helper functions
+    function calcUnrealisedDebtChecked(uint64 interestRate, uint24 deltaBlocks, uint128 realisedDebt)
+        internal
+        view
+        returns (uint256 unrealisedDebt)
+    {
+        uint256 base = 1e18 + uint256(interestRate);
+        uint256 exponent = uint256(deltaBlocks) * 1e18 / pool.YEARLY_BLOCKS();
+        unrealisedDebt = (uint256(realisedDebt) * (LogExpMath.pow(base, exponent) - 1e18)) / 1e18;
     }
 }
 
@@ -393,7 +404,7 @@
 /*//////////////////////////////////////////////////////////////
                     LENDING LOGIC
 //////////////////////////////////////////////////////////////*/
-contract LoanTest is LendingPoolTest {
+contract LendingLogicTest is LendingPoolTest {
     function setUp() public override {
         super.setUp();
 
@@ -876,7 +887,7 @@
         vm.store(address(pool), slot, value);
 
         // And: the vaultOwner takes realisedDebt debt
-        loc = stdstore.target(address(debt)).sig(debt.totalDebt.selector).find();
+        loc = stdstore.target(address(debt)).sig(debt.realisedDebt.selector).find();
         slot = bytes32(loc);
         value = bytes32(abi.encode(realisedDebt));
         vm.store(address(debt), slot, value);
@@ -886,12 +897,7 @@
 
         // Then: Unrealised debt should never overflow (-> calcUnrealisedDebtChecked does never error and same calculation unched are always equal)
         uint256 expectedValue = calcUnrealisedDebtChecked(interestRate, deltaBlocks, realisedDebt);
-<<<<<<< HEAD
         uint256 actualValue = pool.calcUnrealisedDebt();
-
-=======
-        uint256 actualValue = pool.testCalcUnrealisedDebt();
->>>>>>> b236573f
         assertEq(expectedValue, actualValue);
     }
 
@@ -928,18 +934,67 @@
         assertEq(debt.maxRedeem(address(vault)), realisedDebt);
         assertEq(debt.totalAssets(), realisedDebt + interests);
     }
-
-    //Helper functions
-    function calcUnrealisedDebtChecked(uint64 interestRate, uint24 deltaBlocks, uint128 realisedDebt)
-        internal
-        view
-        returns (uint256 unrealisedDebt)
-    {
-        uint256 base = 1e18 + uint256(interestRate);
-        uint256 exponent = uint256(deltaBlocks) * 1e18 / pool.YEARLY_BLOCKS();
-        unrealisedDebt = (uint256(realisedDebt) * (LogExpMath.pow(base, exponent) - 1e18)) / 1e18;
-    }
 }
+
+/*//////////////////////////////////////////////////////////////
+                        ACCOUNTING LOGIC
+//////////////////////////////////////////////////////////////*/
+contract AccountingTest is LendingPoolTest {
+    function setUp() public override {
+        super.setUp();
+
+        vm.startPrank(creator);
+        pool.addTranche(address(srTranche), 50);
+        vm.stopPrank();
+
+        vm.prank(vaultOwner);
+        vault = Vault(factory.createVault(1));
+
+        vm.prank(liquidityProvider);
+        asset.approve(address(pool), type(uint256).max);
+
+        vm.prank(address(srTranche));
+        pool.depositInLendingPool(type(uint128).max, liquidityProvider);
+    }
+    
+    function testSuccess_totalAssets(uint128 realisedDebt, uint64 interestRate, uint24 deltaBlocks) public {
+        // Given: all neccesary contracts are deployed on the setup
+        vm.assume(realisedDebt > 0);
+        vm.assume(interestRate <= 10 * 10 ** 18); //1000%
+        vm.assume(deltaBlocks <= 13140000); //5 year
+
+        vm.prank(creator);
+        pool.updateInterestRate(interestRate);
+        vault.setTotalValue(realisedDebt);
+
+        vm.prank(vaultOwner);
+        pool.borrow(realisedDebt, address(vault), vaultOwner);
+
+        vm.roll(block.number + deltaBlocks);
+        uint256 unrealisedDebt = calcUnrealisedDebtChecked(interestRate, deltaBlocks, realisedDebt);
+        uint256 expectedValue = realisedDebt + unrealisedDebt;
+
+        uint256 actualValue = debt.totalAssets();
+
+        assertEq(actualValue, expectedValue);
+    }
+
+    function testSuccess_previewDeposit() public {
+
+    }
+
+    function testSuccess_previewWithdraw() public {
+
+    }
+}
+
+/* //////////////////////////////////////////////////////////////
+                        INTERESTS LOGIC
+////////////////////////////////////////////////////////////// */
+
+/* //////////////////////////////////////////////////////////////
+                    INTEREST RATE LOGIC
+////////////////////////////////////////////////////////////// */
 
 /*//////////////////////////////////////////////////////////////
                     LIQUIDATION LOGIC
@@ -1187,9 +1242,9 @@
     }
 }
 
-/*//////////////////////////////////////////////////////////////
-                    LIQUIDATION LOGIC
-//////////////////////////////////////////////////////////////*/
+/* //////////////////////////////////////////////////////////////
+                        VAULT LOGIC
+////////////////////////////////////////////////////////////// */
 contract VaultTest is LendingPoolTest {
     using stdStorage for StdStorage;
 
