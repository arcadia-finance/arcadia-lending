--- conflicted
+++ resolved
@@ -43,12 +43,8 @@
     //Before Each
     function setUp() virtual public {
         vm.startPrank(creator);
-<<<<<<< HEAD
-        pool = new LendingPool(asset, liquidator, treasury, address(factory));
-=======
-        pool = new LiquidityPool(asset, treasury, address(factory));
+        pool = new LendingPool(asset, treasury, address(factory));
         pool.updateInterestRate(5 * 10**16); //5% with 18 decimals precision
->>>>>>> 83af2a73
 
         debt = new DebtToken(address(pool));
         pool.setDebtToken(address(debt));
