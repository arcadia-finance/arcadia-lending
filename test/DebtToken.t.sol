--- conflicted
+++ resolved
@@ -80,124 +80,14 @@
 }
 
 /*//////////////////////////////////////////////////////////////
-                            DEBT LOGIC
+                            DEPOSIT/WITHDRAWAL LOGIC
 //////////////////////////////////////////////////////////////*/
 
-contract DebtTest is DebtTokenTest {
-    function setUp() public override {
-        super.setUp();
-    }
-    
-    function testSuccess_totalAssets(uint128 assets, address receiver, uint24 deltaBlocks) public {
-        // Given: all neccesary contracts are deployed on the setup and last sync block is set
-        vm.assume(assets > 0);
-        vm.assume(deltaBlocks <= 13140000); //5 year
-        
-        pool.syncInterests();
-        vm.prank(address(pool));
-        // When: pool deposits assets
-        debt.deposit(assets, receiver);
-        uint64 interestRate = pool.interestRate();
-
-        vm.roll(block.number + deltaBlocks);
-
-        uint256 unrealisedDebt = calcUnrealisedDebtChecked(interestRate, deltaBlocks, assets);
-        emit log_uint(unrealisedDebt);
-        uint256 actualValue = debt.totalAssets();
-        uint256 expectedValue = assets + unrealisedDebt;
-
-        assertEq(actualValue, expectedValue);
-    }
-
-    //Helper functions
-    function calcUnrealisedDebtChecked(uint64 interestRate, uint24 deltaBlocks, uint128 realisedDebt)
-        internal
-        view
-        returns (uint256 unrealisedDebt)
-    {
-        uint256 base = 1e18 + uint256(interestRate);
-        uint256 exponent = uint256(deltaBlocks) * 1e18 / pool.YEARLY_BLOCKS();
-        unrealisedDebt = (uint256(realisedDebt) * (LogExpMath.pow(base, exponent) - 1e18)) / 1e18;
-    }
-
-    function testSuccess_previewDeposit(uint256 assets, address receiver) public {
-        vm.assume(assets > 0);
-
-        pool.syncInterests();
-        vm.startPrank(address(pool));
-        debt.previewDeposit(assets);
-        debt.deposit(assets, receiver);
-        vm.stopPrank();
-
-        assertEq(debt.totalAssets(), assets);
-    }
-
-    function testSuccess_previewWithdraw(uint128 assetsDeposited, uint128 assetsWithdrawn, address receiver, address owner) public {
-        // Given: assetsDeposited are bigger than 0 and bigger than or equal to assetsWithdrawn
-        vm.assume(assetsDeposited > 0);
-        vm.assume(assetsDeposited >= assetsWithdrawn);
-
-        pool.syncInterests();
-        vm.startPrank(address(pool));
-        debt.deposit(assetsDeposited, owner);
-
-        debt.previewWithdraw(assetsDeposited);
-        debt.withdraw(assetsWithdrawn, receiver, owner);
-        vm.stopPrank();
-
-        assertEq(debt.totalAssets(), assetsDeposited - assetsWithdrawn);
-    }
-}
-
-/*//////////////////////////////////////////////////////////////
-                    DEPOSIT/WITHDRAWAL LOGIC
-//////////////////////////////////////////////////////////////*/
-contract DepositAndWithdrawalTest is DebtTokenTest {
+contract DepositWithdrawalTest is DebtTokenTest {
     function setUp() public override {
         super.setUp();
     }
 
-<<<<<<< HEAD
-    function testRevert_deposit_Unauthorised(uint128 assets, address receiver, address unprivilegedAddress) public {
-        vm.assume(unprivilegedAddress != address(pool));
-        // Given: all neccesary contracts are deployed on the setup and last sync block is set
-
-        pool.syncInterests();
-        vm.startPrank(unprivilegedAddress);
-        // When: depositing with unprivilegedAddress
-        // Then: deposit should revert with UNAUTHORIZED
-        vm.expectRevert("UNAUTHORIZED");
-        debt.deposit(assets, receiver);
-        vm.stopPrank();
-    }
-
-    function testRevert_deposit_ZeroShares(address receiver) public {
-        // Given: all neccesary contracts are deployed on the setup
-
-        vm.startPrank(address(pool));
-        // When: depositing zero shares
-        // Then: deposit should revert with ZERO_SHARES
-        vm.expectRevert("ZERO_SHARES");
-        debt.deposit(0, receiver);
-        vm.stopPrank();
-    }
-
-    function testSuccess_deposit(uint128 assets, address receiver) public {
-        vm.assume(assets > 0);
-        // Given: all neccesary contracts are deployed on the setup and last sync block is set
-        
-        pool.syncInterests();
-        vm.prank(address(pool));
-        // When: pool deposits assets
-        debt.deposit(assets, receiver);
-
-        // Then: receiver's maxWithdraw should be equal assets, maxRedeem should be equal assets, totalAssets should be equal assets
-        assertEq(debt.maxWithdraw(receiver), assets);
-        assertEq(debt.maxRedeem(receiver), assets);
-        assertEq(debt.totalAssets(), assets);
-    }
-
-=======
     function testRevert_deposit(uint256 assets, address receiver, address sender) public {
         // Given: all neccesary contracts are deployed on the setup
 
@@ -209,7 +99,6 @@
         vm.stopPrank();
     }
 
->>>>>>> b236573f
     function testRevert_mint(uint256 shares, address receiver, address sender) public {
         // Given: all neccesary contracts are deployed on the setup
 
@@ -232,53 +121,6 @@
         vm.stopPrank();
     }
 
-<<<<<<< HEAD
-    function testRevert_withdraw_InsufficientAssets(
-        uint128 assetsDeposited,
-        uint128 assetsWithdrawn,
-        address receiver,
-        address owner
-    )
-        public
-    {
-        // Given: assetsDeposited are bigger than 0 but less than assetsWithdrawn
-        vm.assume(assetsDeposited > 0);
-        vm.assume(assetsDeposited < assetsWithdrawn);
-
-        vm.startPrank(address(pool));
-        // When: pool deposit assetsDeposited
-        debt.deposit(assetsDeposited, owner);
-
-        // Then: withdraw should revert
-        vm.expectRevert(stdError.arithmeticError);
-        debt.withdraw(assetsWithdrawn, receiver, owner);
-        vm.stopPrank();
-    }
-
-    function testSuccess_withdraw(uint128 assetsDeposited, uint128 assetsWithdrawn, address receiver, address owner)
-        public
-    {
-        // Given: assetsDeposited are bigger than 0 and bigger than or equal to assetsWithdrawn
-        vm.assume(assetsDeposited > 0);
-        vm.assume(assetsDeposited >= assetsWithdrawn);
-
-        pool.syncInterests();
-        vm.startPrank(address(pool));
-        // When: pool deposit assetsDeposited, withdraw assetsWithdrawn
-        debt.deposit(assetsDeposited, owner);
-
-        debt.withdraw(assetsWithdrawn, receiver, owner);
-        vm.stopPrank();
-
-        // Then: maxWithdraw should be equal to assetsDeposited minus assetsWithdrawn,
-        // maxRedeem should be equal to assetsDeposited minus assetsWithdrawn, totalAssets should be equal to assetsDeposited minus assetsWithdrawn
-        assertEq(debt.maxWithdraw(owner), assetsDeposited - assetsWithdrawn);
-        assertEq(debt.maxRedeem(owner), assetsDeposited - assetsWithdrawn);
-        assertEq(debt.totalAssets(), assetsDeposited - assetsWithdrawn);
-    }
-
-=======
->>>>>>> b236573f
     function testRevert_redeem(uint256 shares, address receiver, address owner, address sender) public {
         // Given: all neccesary contracts are deployed on the setup
 
@@ -292,66 +134,6 @@
 }
 
 /*//////////////////////////////////////////////////////////////
-<<<<<<< HEAD
-                        INTERESTS LOGIC
-//////////////////////////////////////////////////////////////*/
-contract InterestTest is DebtTokenTest {
-    function setUp() public override {
-        super.setUp();
-    }
-
-    function testRevert_syncInterests_Unauthorised(
-        uint128 assetsDeposited,
-        uint128 interests,
-        address owner,
-        address unprivilegedAddress
-    )
-        public
-    {
-        // Given: unprivilegedAddress is not pool, assetsDeposited are bigger than zero but less than maximum uint128 value
-        vm.assume(unprivilegedAddress != address(pool));
-
-        vm.assume(assetsDeposited <= type(uint128).max);
-        vm.assume(assetsDeposited > 0);
-        
-        pool.syncInterests();
-        vm.prank(address(pool));
-        // When: pool deposit assetsDeposited
-        debt.deposit(assetsDeposited, owner);
-
-        vm.startPrank(unprivilegedAddress);
-        // Then: unprivilegedAddress syncInterests attempt should revert with UNAUTHORIZED
-        vm.expectRevert("UNAUTHORIZED");
-        debt.syncInterests(interests);
-        vm.stopPrank();
-    }
-
-    function testSucces_syncInterests(uint128 assetsDeposited, uint128 interests, address owner) public {
-        // Given: assetsDeposited are bigger than zero but less than equal to maximum uint256 value divided by totalAssets,
-        // interests less than equal to maximum uint256 value divided by totalAssets
-        vm.assume(assetsDeposited > 0);
-        uint256 totalAssets = uint256(assetsDeposited) + uint256(interests);
-        vm.assume(assetsDeposited <= type(uint256).max / totalAssets);
-        vm.assume(interests <= type(uint256).max / totalAssets);
-
-        pool.syncInterests();
-        vm.startPrank(address(pool));
-        // When: pool deposit assetsDeposited, syncInterests with interests
-        debt.deposit(assetsDeposited, owner);
-
-        debt.syncInterests(interests);
-        vm.stopPrank();
-
-        // Then: debt's maxWithdraw should be equal to totalAssets, debt's maxRedeem should be equal to assetsDeposited, debt's totalAssets should be equal to totalAssets
-        assertEq(debt.maxWithdraw(owner), totalAssets);
-        assertEq(debt.maxRedeem(owner), assetsDeposited);
-        assertEq(debt.totalAssets(), totalAssets);
-    }
-}
-
-/*//////////////////////////////////////////////////////////////
-=======
->>>>>>> b236573f
                         TRANSFER LOGIC
 //////////////////////////////////////////////////////////////*/
 
